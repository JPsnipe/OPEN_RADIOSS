--- conflicted
+++ resolved
@@ -16,18 +16,12 @@
 5. Los grupos de elementos asignados a una parte se pueden convertir en
    ``/SUBSET`` para que el ``subset_ID`` de ``/PART`` apunte al conjunto
    deseado. En el *dashboard* esta conversión solo se realiza si el usuario
-<<<<<<< HEAD
    define los subsets en la sección de grupos. Los IDs de subset se asignan de
    forma secuencial según el orden en que se añaden. Tanto las previsualizaciones
    del dashboard como ``write_starter`` y ``write_rad`` respetan esta secuencia,
    por lo que el ID mostrado en la interfaz coincide con el escrito en el
    fichero ``.rad``.
-=======
-   define los subsets en la sección de grupos.
-6. Las funciones ``write_starter`` y ``write_rad`` devuelven ``None`` de
-   manera habitual, pero con ``return_subset_map=True`` retornan también un
-   diccionario con los IDs asignados a cada ``/SUBSET``.
->>>>>>> 488b88ba
+
 
 ## Entrada requerida
 
