# OPEN_RADIOSS

Pequeña utilidad en Python para convertir un archivo ``.cdb`` exportado desde
Ansys a un *input deck* compatible con OpenRadioss.

## ¿Qué hace el código?

1. Lee bloques ``NBLOCK`` y ``EBLOCK`` de un ``.cdb``.
2. Detecta selecciones nombradas (``CMBLOCK``) y datos de material
   (``MPDATA``).
3. Genera un fichero ``mesh.inc`` con ``/NODE`` y bloques de elementos
   derivados de ``mapping.json`` (``/SHELL``, ``/BRICK``, ``/TETRA``...). Las
   selecciones y los materiales se exportan en formato Radioss.
4. Crea ``model_0000.rad`` que referencia ``mesh.inc`` mediante ``#include`` y define propiedades,
   materiales, condiciones de contorno y ejemplos de contacto y carga.

## Entrada requerida

Archivo ``.cdb`` con los bloques de nodos y elementos. En ``data_files/model.cdb`` se incluye un ejemplo mínimo. Este mismo fichero se emplea en las pruebas
unitarias (ver ``tests/test_basic.py``) y sirve de punto de partida para los
ejemplos de la documentación.

## Salida generada

 - ``mesh.inc``: definición de nodos y elementos.
- ``model_0000.rad``: fichero de inicio con propiedades, material y BCs.
 - ``minimal.rad``: starter simplificado solo con ``#include mesh.inc``.

## Configuración del ``.rad``

El *starter* ``model_0000.rad`` sigue la sintaxis por bloques de Radioss. Un
fichero mínimo contiene:

```text
/BEGIN
/INCLUDE "mesh.inc"
/PART
...   # definición de propiedades y materiales
/END
```

El ``starter`` se organiza siguiendo un orden similar al de los ejemplos de
OpenRadioss. Primero se colocan las tarjetas de control (``/RUN`` y
parámetros de tiempo), seguidas de los materiales. A continuación se
incluyen los nodos mediante ``#include`` y se definen las condiciones de
contorno. Finalmente se añaden partes y propiedades antes de otras
tarjetas opcionales como contactos o cargas iniciales.

Las condiciones de contorno incluyen ahora la opción de **movimiento
prescrito** (`/BOUNDARY/PRESCRIBED_MOTION`) además de las fijaciones
tradicionales (`/BCS`). Estas se pueden seleccionar desde el dashboard y se
exportan con la sintaxis correspondiente del Reference Guide.

Cada bloque está descrito en detalle en la guía oficial de comandos de
Radioss. Para depurar y ampliar estos ficheros se recomienda consultar el
[Altair Radioss 2022 Reference Guide](https://2022.help.altair.com/2022/simulation/pdfs/radopen/AltairRadioss_2022_ReferenceGuide.pdf) es la referencia principal para la sintaxis y
[Overview of the Input Reference Guide](https://help.altair.com/hwsolvers/rad/topics/solvers/rad/overview_ref_guide_rad_c.htm).
En ella se explica el formato, las palabras clave disponibles y la estructura
del ``starter`` y los ficheros ``engine``.

## Ejemplo de uso

```bash
python scripts/run_all.py data_files/model.cdb --inc mesh.inc --rad model_0000.rad
```

### Entorno virtual y OpenRadioss

Para crear un entorno virtual con `pytest` y descargar la última
versión binaria de OpenRadioss:

```bash
python scripts/create_venv.py
python scripts/download_openradioss.py
```

Después se puede ejecutar OpenRadioss sobre el fichero generado:

```bash
python scripts/run_all.py data_files/model.cdb --rad model.rad \
    --exec openradioss_bin/OpenRadioss/exec/starter_linux64_gf
```

Antes de ejecutar es necesario definir dos variables de entorno para que los
binarios de OpenRadioss encuentren las bibliotecas y ficheros de configuración:

```bash
export LD_LIBRARY_PATH=$PWD/openradioss_bin/OpenRadioss/extlib/hm_reader/linux64
export RAD_CFG_PATH=$PWD/openradioss_bin/OpenRadioss/hm_cfg_files
```

Con estas variables se puede lanzar el *starter* directamente:

```bash
openradioss_bin/OpenRadioss/exec/starter_linux64_gf -i model.rad
```

Para lanzar las pruebas:

```bash
pytest -q
```

### Entorno automático

Para recrear el entorno de pruebas siguiendo las instrucciones de
[HOWTO](https://github.com/OpenRadioss/OpenRadioss/blob/main/HOWTO.md) se ha
añadido el script ``scripts/setup_test_env.py``. Ejecuta la creación del
``virtualenv`` y descarga la última versión de OpenRadioss:

```bash
python scripts/setup_test_env.py
```

Al terminar, se muestran las variables de entorno necesarias para ejecutar el
``starter`` y se pueden lanzar las pruebas con ``pytest -q``.

## Interfaz web

Se incluye una pequeña interfaz en Streamlit para cargar un `.cdb`, visualizar
el número y tipo de elementos y generar los ficheros ``mesh.inc`` y
``model_0000.rad`` de forma interactiva. Para ejecutarla:

```bash
streamlit run src/dashboard/app.py
```

Se puede subir un archivo ``.cdb`` propio. La interfaz cuenta con cuatro
pestañas principales:

- **Información** resumen de nodos y elementos.
- **Vista 3D** previsualización ligera de la malla con opción de seleccionar
  los *name selections* que se quieran mostrar.

-- **Generar INC** permite crear ``mesh.inc`` y muestra sus primeras líneas. \
  Incluye casillas para decidir si exportar las selecciones nombradas y los
  materiales.

- **Generar RAD** para introducir parámetros de cálculo y obtener
  ``model_0000.rad``.
Se incluyen casillas opcionales para **sobrescribir** los archivos
``.inc`` o ``.rad`` si ya existen en el directorio de salida.
- La opción **Incluir materiales del CDB** está desactivada por defecto;
  actívala si deseas copiar al starter los materiales extraídos del `.cdb`.

- **RAD limpio (.rad)** genera ``minimal.rad`` para probar rápidamente ``mesh.inc``.

La pestaña *Generar RAD* también permite definir condiciones de contorno
<<<<<<< HEAD
(tarjetas ``/BCS``), contactos simples (``/INTER/TYPE2``) o generales
(``/INTER/TYPE7``), velocidades iniciales (``/IMPVEL``) y cargas de
gravedad (``/GRAVITY``) seleccionando las *name selections* de nodos en un
desplegable. Estos campos se pueden editar y añadir en el panel correspondiente
antes de generar el archivo.
El panel de gravedad está junto a **Velocidad inicial** y permite indicar la magnitud `g` y la dirección `(nx, ny, nz)`.
=======
(tarjetas ``/BCS``) y diferentes tipos de contactos mediante ``/INTER``.
Se soportan tanto contactos simples ``TYPE2`` como contactos generales
``TYPE7``. Al seleccionar el tipo de interacción en el panel se muestran los
parámetros relevantes (por ejemplo ``gap``, ``stiff`` e ``igap`` para
``TYPE7``). También se pueden asignar velocidades iniciales (``/IMPVEL``) y
cargas de gravedad (``/GRAVITY``) seleccionando las *name selections* de nodos
en un desplegable. Estos campos se pueden editar y añadir antes de generar el
archivo.
>>>>>>> 2bb371a0

Tras pulsar *Generar .inc* o *Generar .rad* se muestran las primeras líneas de
los ficheros generados.
Cada pestaña permite elegir el directorio de salida y el nombre (sin extensión)
del archivo para guardar fácilmente los resultados.<|MERGE_RESOLUTION|>--- conflicted
+++ resolved
@@ -146,23 +146,14 @@
 - **RAD limpio (.rad)** genera ``minimal.rad`` para probar rápidamente ``mesh.inc``.
 
 La pestaña *Generar RAD* también permite definir condiciones de contorno
-<<<<<<< HEAD
+
 (tarjetas ``/BCS``), contactos simples (``/INTER/TYPE2``) o generales
 (``/INTER/TYPE7``), velocidades iniciales (``/IMPVEL``) y cargas de
 gravedad (``/GRAVITY``) seleccionando las *name selections* de nodos en un
 desplegable. Estos campos se pueden editar y añadir en el panel correspondiente
 antes de generar el archivo.
 El panel de gravedad está junto a **Velocidad inicial** y permite indicar la magnitud `g` y la dirección `(nx, ny, nz)`.
-=======
-(tarjetas ``/BCS``) y diferentes tipos de contactos mediante ``/INTER``.
-Se soportan tanto contactos simples ``TYPE2`` como contactos generales
-``TYPE7``. Al seleccionar el tipo de interacción en el panel se muestran los
-parámetros relevantes (por ejemplo ``gap``, ``stiff`` e ``igap`` para
-``TYPE7``). También se pueden asignar velocidades iniciales (``/IMPVEL``) y
-cargas de gravedad (``/GRAVITY``) seleccionando las *name selections* de nodos
-en un desplegable. Estos campos se pueden editar y añadir antes de generar el
-archivo.
->>>>>>> 2bb371a0
+
 
 Tras pulsar *Generar .inc* o *Generar .rad* se muestran las primeras líneas de
 los ficheros generados.
