# OPEN_RADIOSS

Pequeña utilidad en Python para convertir un archivo ``.cdb`` exportado desde
Ansys a un *input deck* compatible con OpenRadioss.

## ¿Qué hace el código?

1. Lee bloques ``NBLOCK`` y ``EBLOCK`` de un ``.cdb``.
2. Detecta selecciones nombradas (``CMBLOCK``) y datos de material
   (``MPDATA``).
3. Genera un fichero ``mesh.inc`` con ``/NODE`` y bloques de elementos
   derivados de ``mapping.json`` (``/SHELL``, ``/BRICK``, ``/TETRA``...). Las
   selecciones y los materiales se exportan en formato Radioss.
4. Crea ``model_0000.rad`` que referencia ``mesh.inc`` mediante ``#include`` y define propiedades,
   materiales, condiciones de contorno y ejemplos de contacto y carga.

## Entrada requerida

Archivo ``.cdb`` con los bloques de nodos y elementos. En ``data_files/model.cdb`` se incluye un ejemplo mínimo. Este mismo fichero se emplea en las pruebas
unitarias (ver ``tests/test_basic.py``) y sirve de punto de partida para los
ejemplos de la documentación.

## Salida generada

 - ``mesh.inc``: definición de nodos y elementos.
 - ``model_0000.rad``: fichero de inicio con propiedades, material y BCs.

## Instalación de dependencias

Instala las librerías necesarias (``streamlit``, ``meshio``, ``vtk`` y
``wslink``) con ``pip`` antes de ejecutar cualquier script:

```bash
pip install -r requirements.txt
```

## Configuración del ``.rad``

El *starter* ``model_0000.rad`` sigue la sintaxis por bloques de Radioss. Un
fichero mínimo contiene:

```text
/BEGIN
/INCLUDE "mesh.inc"
/PART
...   # definición de propiedades y materiales
/END
```

El ``starter`` se organiza siguiendo un orden similar al de los ejemplos de
OpenRadioss. Primero se colocan las tarjetas de control (``/RUN`` y
parámetros de tiempo), seguidas de los materiales. A continuación se
incluyen los nodos mediante ``#include`` y se definen las condiciones de
contorno. Finalmente se añaden partes y propiedades antes de otras
tarjetas opcionales como contactos o cargas iniciales.

Las condiciones de contorno incluyen ahora la opción de **movimiento
prescrito** (`/BOUNDARY/PRESCRIBED_MOTION`) además de las fijaciones
tradicionales (`/BCS`). Estas se pueden seleccionar desde el dashboard y se
exportan con la sintaxis correspondiente del Reference Guide.

## Materiales por defecto

Cuando no se proporcionan propiedades específicas, el generador aplica
parámetros típicos de aceros de automoción para todas las leyes de material
soportadas (LAW1, LAW2, LAW27, LAW36 y LAW44). Estos valores incluyen
``E=210000`` MPa, ``nu=0.3`` y ``rho=7800`` kg/m\ :sup:`3`, además de
constantes habituales para cada ley (por ejemplo, ``A=220`` y ``B=450`` en
Johnson--Cook).

Cada bloque está descrito en detalle en la guía oficial de comandos de
Radioss. Para depurar y ampliar estos ficheros se recomienda consultar el
[Altair Radioss 2022 Reference Guide](https://2022.help.altair.com/2022/simulation/pdfs/radopen/AltairRadioss_2022_ReferenceGuide.pdf) es la referencia principal para la sintaxis y
[Overview of the Input Reference Guide](https://help.altair.com/hwsolvers/rad/topics/solvers/rad/overview_ref_guide_rad_c.htm).
En ella se explica el formato, las palabras clave disponibles y la estructura
del ``starter`` y los ficheros ``engine``.

## Ejemplo de uso

```bash
python scripts/run_all.py data_files/model.cdb --inc mesh.inc --rad model_0000.rad
```

Por defecto, ``model_0000.rad`` incluye la línea ``#include mesh.inc``. Con la
opción ``--skip-include`` se genera el ``.rad`` sin esa referencia:

```bash
python scripts/run_all.py data_files/model.cdb --rad model.rad --skip-include
```

### Entorno virtual y OpenRadioss

Para crear un entorno virtual con `pytest` y descargar la última
versión binaria de OpenRadioss:

```bash
python scripts/create_venv.py
python scripts/download_openradioss.py
```

Después se puede ejecutar OpenRadioss sobre el fichero generado:

```bash
python scripts/run_all.py data_files/model.cdb --rad model.rad \
    --exec openradioss_bin/OpenRadioss/exec/starter_linux64_gf
```

Antes de ejecutar es necesario definir dos variables de entorno para que los
binarios de OpenRadioss encuentren las bibliotecas y ficheros de configuración:

```bash
export LD_LIBRARY_PATH=$PWD/openradioss_bin/OpenRadioss/extlib/hm_reader/linux64
export RAD_CFG_PATH=$PWD/openradioss_bin/OpenRadioss/hm_cfg_files
```

Con estas variables se puede lanzar el *starter* directamente:

```bash
openradioss_bin/OpenRadioss/exec/starter_linux64_gf -i model.rad
```

Para lanzar las pruebas:

```bash
pytest -q
```

### Entorno automático

Para recrear el entorno de pruebas siguiendo las instrucciones de
[HOWTO](https://github.com/OpenRadioss/OpenRadioss/blob/main/HOWTO.md) se ha
añadido el script ``scripts/setup_test_env.py``. Ejecuta la creación del
``virtualenv`` y descarga la última versión de OpenRadioss:

```bash
python scripts/setup_test_env.py
```

Al terminar, se muestran las variables de entorno necesarias para ejecutar el
``starter`` y se pueden lanzar las pruebas con ``pytest -q``.

## Interfaz web

Se incluye una pequeña interfaz en Streamlit para cargar un `.cdb`, visualizar
el número y tipo de elementos y generar los ficheros ``mesh.inc`` y
``model_0000.rad`` de forma interactiva. Para ejecutarla:

```bash
streamlit run src/dashboard/app.py
```

Se puede subir un archivo ``.cdb`` propio. La interfaz cuenta con cuatro
pestañas principales:

- En la parte superior se puede elegir el **sistema de unidades** (``SI`` o
  ``Imperial``). Las casillas de entrada mostrarán automáticamente la unidad
  correspondiente en cada parámetro.

- **Información** resumen de nodos y elementos.
- **Vista 3D** previsualización ligera de la malla con opción de seleccionar
  los *name selections* que se quieran mostrar.
<<<<<<< HEAD
- **Generar VTK** exporta la malla a ``.vtk`` o ``.vtp`` indicando ruta y nombre.
- **Generar INC** permite crear ``mesh.inc`` y muestra sus primeras líneas. \
=======

- **Settings** permite crear propiedades y asignarlas a partes.

-- **Generar INC** permite crear ``mesh.inc`` y muestra sus primeras líneas. \
>>>>>>> ef3ae530
  Incluye casillas para decidir si exportar las selecciones nombradas y los
  materiales.

- **Generar RAD** para introducir parámetros de cálculo y obtener
  ``model_0000.rad``.
Se incluyen casillas opcionales para **sobrescribir** los archivos
``.inc`` o ``.rad`` si ya existen en el directorio de salida.
- La opción **Incluir materiales del CDB** está desactivada por defecto;
  actívala si deseas copiar al starter los materiales extraídos del `.cdb`.


La pestaña *Generar RAD* también permite definir condiciones de contorno

(tarjetas ``/BCS``), contactos simples (``/INTER/TYPE2``) o generales
(``/INTER/TYPE7``), velocidades iniciales (``/IMPVEL``) y cargas de
gravedad (``/GRAVITY``) seleccionando las *name selections* de nodos en un
desplegable. Estos campos se pueden editar, añadir o eliminar en el panel
correspondiente antes de generar el archivo.
El panel de gravedad está junto a **Velocidad inicial** y permite indicar la magnitud `g` y la dirección `(nx, ny, nz)`.


Tras pulsar *Generar .inc* o *Generar .rad* se muestran las primeras líneas de
los ficheros generados.
Cada pestaña permite elegir el directorio de salida y el nombre (sin extensión)
del archivo para guardar fácilmente los resultados.

### Ayuda interactiva

La pestaña **Ayuda** ofrece enlaces directos a la documentación principal de Radioss: la [Reference Guide](https://2022.help.altair.com/2022/simulation/pdfs/radopen/AltairRadioss_2022_ReferenceGuide.pdf), la [User Guide](https://2022.help.altair.com/2022/simulation/pdfs/radopen/AltairRadioss_2022_UserGuide.pdf) y el [Theory Manual](https://2022.help.altair.com/2022/simulation/pdfs/radopen/AltairRadioss_2022_TheoryManual.pdf). Puedes descargar estos PDF con ``scripts/download_docs.py`` para consultarlos sin conexión.

### Vista 3D con ParaView Web

Para una visualización más completa de la malla se puede utilizar un servidor

**ParaView Web**. El script ``scripts/pv_visualizer.py`` convierte
cualquier malla soportada a ``.vtk`` o ``.vtp`` de forma temporal y lanza un
servidor wslink (host 127.0.0.1 y puerto 12345 por defecto). Ahora también es
posible generar el fichero VTK en memoria desde la propia aplicación:
<<<<<<< HEAD

Además, la pestaña permite guardar el archivo con el botón **Generar VTK**,
especificando la ruta y el nombre deseado.
=======
>>>>>>> ef3ae530

```bash
python scripts/pv_visualizer.py --data data_files/model.cdb --port 12345 --verbose

```

Al ejecutar el comando se mostrará la URL del visualizador. Desde la pestaña
**Vista 3D** del dashboard se puede iniciar el servidor y el visor quedará
embebido directamente en la aplicación usando ``static/vtk_viewer.html`` para
conectarse vía WebSocket y visualizar la malla con todas las herramientas de
ParaView. La función ``launch_paraview_server`` acepta ahora ``nodes`` y
``elements`` para exportar el VTK de forma dinámica. Si se desea convertir un
archivo sin lanzar el servidor puede
utilizarse ``scripts/convert_to_vtk.py``:

```bash
python scripts/convert_to_vtk.py model.cdb mesh.vtk
```

<|MERGE_RESOLUTION|>--- conflicted
+++ resolved
@@ -159,15 +159,10 @@
 - **Información** resumen de nodos y elementos.
 - **Vista 3D** previsualización ligera de la malla con opción de seleccionar
   los *name selections* que se quieran mostrar.
-<<<<<<< HEAD
+
 - **Generar VTK** exporta la malla a ``.vtk`` o ``.vtp`` indicando ruta y nombre.
 - **Generar INC** permite crear ``mesh.inc`` y muestra sus primeras líneas. \
-=======
-
-- **Settings** permite crear propiedades y asignarlas a partes.
-
--- **Generar INC** permite crear ``mesh.inc`` y muestra sus primeras líneas. \
->>>>>>> ef3ae530
+
   Incluye casillas para decidir si exportar las selecciones nombradas y los
   materiales.
 
@@ -206,12 +201,11 @@
 cualquier malla soportada a ``.vtk`` o ``.vtp`` de forma temporal y lanza un
 servidor wslink (host 127.0.0.1 y puerto 12345 por defecto). Ahora también es
 posible generar el fichero VTK en memoria desde la propia aplicación:
-<<<<<<< HEAD
+
 
 Además, la pestaña permite guardar el archivo con el botón **Generar VTK**,
 especificando la ruta y el nombre deseado.
-=======
->>>>>>> ef3ae530
+
 
 ```bash
 python scripts/pv_visualizer.py --data data_files/model.cdb --port 12345 --verbose
