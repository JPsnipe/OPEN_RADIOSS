# OPEN_RADIOSS

Pequeña utilidad en Python para convertir un archivo ``.cdb`` exportado desde
Ansys a un *input deck* compatible con OpenRadioss.

## ¿Qué hace el código?

1. Lee bloques ``NBLOCK`` y ``EBLOCK`` de un ``.cdb``.
2. Detecta selecciones nombradas (``CMBLOCK``) y datos de material
   (``MPDATA``).
3. Genera un fichero ``mesh.inc`` con ``/NODE`` y bloques de elementos
   derivados de ``mapping.json`` (``/SHELL``, ``/BRICK``, ``/TETRA``...). Las
   selecciones y los materiales se exportan en formato Radioss.
4. Crea ``model_0000.rad`` que referencia ``mesh.inc`` mediante ``#include`` y define propiedades,
   materiales, condiciones de contorno y ejemplos de contacto y carga.

## Entrada requerida

Archivo ``.cdb`` con los bloques de nodos y elementos. En ``data_files/model.cdb`` se incluye un ejemplo mínimo. Este mismo fichero se emplea en las pruebas
unitarias (ver ``tests/test_basic.py``) y sirve de punto de partida para los
ejemplos de la documentación.

## Salida generada

 - ``mesh.inc``: definición de nodos y elementos.
- ``model_0000.rad``: fichero de inicio con propiedades, material y BCs.

## Configuración del ``.rad``

El *starter* ``model_0000.rad`` sigue la sintaxis por bloques de Radioss. Un
fichero mínimo contiene:

```text
/BEGIN
/INCLUDE "mesh.inc"
/PART
...   # definición de propiedades y materiales
/END
```

El ``starter`` se organiza siguiendo un orden similar al de los ejemplos de
OpenRadioss. Primero se colocan las tarjetas de control (``/RUN`` y
parámetros de tiempo), seguidas de los materiales. A continuación se
incluyen los nodos mediante ``#include`` y se definen las condiciones de
contorno. Finalmente se añaden partes y propiedades antes de otras
tarjetas opcionales como contactos o cargas iniciales.

Las condiciones de contorno incluyen ahora la opción de **movimiento
prescrito** (`/BOUNDARY/PRESCRIBED_MOTION`) además de las fijaciones
tradicionales (`/BCS`). Estas se pueden seleccionar desde el dashboard y se
exportan con la sintaxis correspondiente del Reference Guide.

## Materiales por defecto

Cuando no se proporcionan propiedades específicas, el generador aplica
parámetros típicos de aceros de automoción para todas las leyes de material
soportadas (LAW1, LAW2, LAW27, LAW36 y LAW44). Estos valores incluyen
``E=210000`` MPa, ``nu=0.3`` y ``rho=7800`` kg/m\ :sup:`3`, además de
constantes habituales para cada ley (por ejemplo, ``A=220`` y ``B=450`` en
Johnson--Cook).

Cada bloque está descrito en detalle en la guía oficial de comandos de
Radioss. Para depurar y ampliar estos ficheros se recomienda consultar el
[Altair Radioss 2022 Reference Guide](https://2022.help.altair.com/2022/simulation/pdfs/radopen/AltairRadioss_2022_ReferenceGuide.pdf) es la referencia principal para la sintaxis y
[Overview of the Input Reference Guide](https://help.altair.com/hwsolvers/rad/topics/solvers/rad/overview_ref_guide_rad_c.htm).
En ella se explica el formato, las palabras clave disponibles y la estructura
del ``starter`` y los ficheros ``engine``.

## Ejemplo de uso

```bash
python scripts/run_all.py data_files/model.cdb --inc mesh.inc --rad model_0000.rad
```

Por defecto, ``model_0000.rad`` incluye la línea ``#include mesh.inc``. Con la
opción ``--skip-include`` se genera el ``.rad`` sin esa referencia:

```bash
python scripts/run_all.py data_files/model.cdb --rad model.rad --skip-include
```

### Entorno virtual y OpenRadioss

Para crear un entorno virtual con `pytest` y descargar la última
versión binaria de OpenRadioss:

```bash
python scripts/create_venv.py
python scripts/download_openradioss.py
```

Después se puede ejecutar OpenRadioss sobre el fichero generado:

```bash
python scripts/run_all.py data_files/model.cdb --rad model.rad \
    --exec openradioss_bin/OpenRadioss/exec/starter_linux64_gf
```

Antes de ejecutar es necesario definir dos variables de entorno para que los
binarios de OpenRadioss encuentren las bibliotecas y ficheros de configuración:

```bash
export LD_LIBRARY_PATH=$PWD/openradioss_bin/OpenRadioss/extlib/hm_reader/linux64
export RAD_CFG_PATH=$PWD/openradioss_bin/OpenRadioss/hm_cfg_files
```

Con estas variables se puede lanzar el *starter* directamente:

```bash
openradioss_bin/OpenRadioss/exec/starter_linux64_gf -i model.rad
```

Para lanzar las pruebas:

```bash
pytest -q
```

### Entorno automático

Para recrear el entorno de pruebas siguiendo las instrucciones de
[HOWTO](https://github.com/OpenRadioss/OpenRadioss/blob/main/HOWTO.md) se ha
añadido el script ``scripts/setup_test_env.py``. Ejecuta la creación del
``virtualenv`` y descarga la última versión de OpenRadioss:

```bash
python scripts/setup_test_env.py
```

Al terminar, se muestran las variables de entorno necesarias para ejecutar el
``starter`` y se pueden lanzar las pruebas con ``pytest -q``.

## Interfaz web

Se incluye una pequeña interfaz en Streamlit para cargar un `.cdb`, visualizar
el número y tipo de elementos y generar los ficheros ``mesh.inc`` y
``model_0000.rad`` de forma interactiva. Para ejecutarla:

```bash
streamlit run src/dashboard/app.py
```

Se puede subir un archivo ``.cdb`` propio. La interfaz cuenta con cuatro
pestañas principales:

- En la parte superior se puede elegir el **sistema de unidades** (``SI`` o
  ``Imperial``). Las casillas de entrada mostrarán automáticamente la unidad
  correspondiente en cada parámetro.

- **Información** resumen de nodos y elementos.
- **Vista 3D** previsualización ligera de la malla con opción de seleccionar
  los *name selections* que se quieran mostrar.

-- **Generar INC** permite crear ``mesh.inc`` y muestra sus primeras líneas. \
  Incluye casillas para decidir si exportar las selecciones nombradas y los
  materiales.

- **Generar RAD** para introducir parámetros de cálculo y obtener
  ``model_0000.rad``.
Se incluyen casillas opcionales para **sobrescribir** los archivos
``.inc`` o ``.rad`` si ya existen en el directorio de salida.
- La opción **Incluir materiales del CDB** está desactivada por defecto;
  actívala si deseas copiar al starter los materiales extraídos del `.cdb`.


La pestaña *Generar RAD* también permite definir condiciones de contorno

(tarjetas ``/BCS``), contactos simples (``/INTER/TYPE2``) o generales
(``/INTER/TYPE7``), velocidades iniciales (``/IMPVEL``) y cargas de
gravedad (``/GRAVITY``) seleccionando las *name selections* de nodos en un
desplegable. Estos campos se pueden editar, añadir o eliminar en el panel
correspondiente antes de generar el archivo.
El panel de gravedad está junto a **Velocidad inicial** y permite indicar la magnitud `g` y la dirección `(nx, ny, nz)`.


Tras pulsar *Generar .inc* o *Generar .rad* se muestran las primeras líneas de
los ficheros generados.
Cada pestaña permite elegir el directorio de salida y el nombre (sin extensión)
del archivo para guardar fácilmente los resultados.

### Ayuda interactiva

La pestaña **Ayuda** ofrece enlaces directos a la documentación principal de Radioss: la [Reference Guide](https://2022.help.altair.com/2022/simulation/pdfs/radopen/AltairRadioss_2022_ReferenceGuide.pdf), la [User Guide](https://2022.help.altair.com/2022/simulation/pdfs/radopen/AltairRadioss_2022_UserGuide.pdf) y el [Theory Manual](https://2022.help.altair.com/2022/simulation/pdfs/radopen/AltairRadioss_2022_TheoryManual.pdf). Puedes descargar estos PDF con ``scripts/download_docs.py`` para consultarlos sin conexión.

### Vista 3D con ParaView Web

Para una visualización más completa de la malla se puede utilizar un servidor
**ParaView Web**. Con ``scripts/start_paraview_web.py`` se genera un fichero
``.vtk`` temporal a partir del ``.cdb`` y se lanza el visualizador de ParaView
en el puerto 12345 por defecto:

```bash
python scripts/start_paraview_web.py data_files/model.cdb
```

Al ejecutar el comando se mostrará la URL del visualizador. Desde la pestaña
<<<<<<< HEAD
**Vista 3D** del dashboard se puede iniciar el servidor y el visor quedará
embebido directamente en la aplicación para inspeccionar la malla con todas
las herramientas de ParaView.
=======
**Vista 3D** del dashboard se puede abrir dicho enlace para inspeccionar la malla
con todas las herramientas de ParaView.
>>>>>>> e4e67b53
<|MERGE_RESOLUTION|>--- conflicted
+++ resolved
@@ -194,11 +194,7 @@
 ```
 
 Al ejecutar el comando se mostrará la URL del visualizador. Desde la pestaña
-<<<<<<< HEAD
+xfy9un-codex/añadir-servidor-web-paraview-para-visualización-3d
 **Vista 3D** del dashboard se puede iniciar el servidor y el visor quedará
 embebido directamente en la aplicación para inspeccionar la malla con todas
 las herramientas de ParaView.
-=======
-**Vista 3D** del dashboard se puede abrir dicho enlace para inspeccionar la malla
-con todas las herramientas de ParaView.
->>>>>>> e4e67b53
