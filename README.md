--- conflicted
+++ resolved
@@ -69,13 +69,11 @@
 
 - **Información** resumen de nodos y elementos.
 - **Vista 3D** previsualización ligera de la malla.
-<<<<<<< HEAD
+
 - **Generar INP** permite crear ``mesh.inp`` y muestra sus primeras líneas. \
   Incluye casillas para decidir si exportar las selecciones nombradas y los
   materiales.
-=======
-- **Generar INP** permite crear ``mesh.inp`` y muestra sus primeras líneas.
->>>>>>> a6b984ff
+
 - **Generar RAD** para introducir parámetros de cálculo y obtener
   ``model_0000.rad``.
 
