--- conflicted
+++ resolved
@@ -194,15 +194,11 @@
 ### Vista 3D con ParaView Web
 
 Para una visualización más completa de la malla se puede utilizar un servidor
-<<<<<<< HEAD
+
 **ParaView Web**. El script ``scripts/pv_visualizer.py`` convierte
 cualquier malla soportada a ``.vtk`` de forma temporal y lanza un
 servidor wslink en el puerto 12345 por defecto:
-=======
-**ParaView Web**. Con ``scripts/pv_visualizer.py`` se genera un fichero
-``.vtk`` temporal a partir del archivo de entrada y se lanza un servidor wslink
-en el puerto 12345 por defecto:
->>>>>>> 4f950f9a
+
 
 ```bash
 python scripts/pv_visualizer.py --data data_files/model.cdb --port 12345
