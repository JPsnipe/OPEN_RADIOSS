--- conflicted
+++ resolved
@@ -3,11 +3,10 @@
 from .parser import parse_cdb
 from .writer_inc import write_mesh_inc
 from .writer_rad import write_rad, write_starter, write_engine
-<<<<<<< HEAD
+
 from .utils import element_summary, element_set_types, element_set_etypes
-=======
-from .utils import element_summary, element_set_types
->>>>>>> c6e12056
+
+
 from .remote import add_remote_point, next_free_node_id
 from .material_defaults import apply_default_materials
 
@@ -19,10 +18,9 @@
     "write_engine",
     "element_summary",
     "element_set_types",
-<<<<<<< HEAD
+
     "element_set_etypes",
-=======
->>>>>>> c6e12056
+
     "apply_default_materials",
     "add_remote_point",
     "next_free_node_id",
