--- conflicted
+++ resolved
@@ -233,22 +233,14 @@
                 j += 1
             if j >= len(lines):
                 raise ValueError("TYPE7 missing /FRICTION")
-<<<<<<< HEAD
+
             if fric_id is not None:
                 if not any(l.startswith(f"/FRICTION/{fric_id}") for l in lines):
                     raise ValueError(f"Missing /FRICTION/{fric_id} block")
             if j + 1 >= len(lines):
                 raise ValueError("Incomplete TYPE7 block")
             i = j + 2
-=======
-
-            if lines[j].strip() == "/FRICTION":
-                if j + 1 >= len(lines):
-                    raise ValueError("Incomplete TYPE7 block")
-                i = j + 2
-            else:
-                i = j + 1
->>>>>>> 91562009
+
             continue
 
         if line.startswith("/INTER/TYPE2"):
