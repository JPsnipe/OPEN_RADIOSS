--- conflicted
+++ resolved
@@ -57,10 +57,9 @@
                 nid_set = set(nids)
                 for nid in sorted(nodes):
                     f.write(f"{1 if nid in nid_set else 0}\n")
-<<<<<<< HEAD
+
                 f.write("\n")
-=======
->>>>>>> 061df865
+
 
         if elem_sets:
             f.write(f"\nCELL_DATA {len(elements)}\n")
@@ -70,10 +69,8 @@
                 eid_set = set(eids)
                 for eid, _, _ in elements:
                     f.write(f"{1 if eid in eid_set else 0}\n")
-<<<<<<< HEAD
+
                 f.write("\n")
-=======
->>>>>>> 061df865
 
 
 def write_vtp(
