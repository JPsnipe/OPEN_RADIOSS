--- conflicted
+++ resolved
@@ -196,10 +196,9 @@
         fric = inter.get("fric", 0.0)
         fric_stiff = inter.get("stf")
         fric_id = inter.get("fric_ID")
-<<<<<<< HEAD
+
         fric_data = inter.get("friction", {})
-=======
->>>>>>> 91562009
+
         slave_id = 200 + idx
         master_id = 300 + idx
 
@@ -244,7 +243,7 @@
         for nid in m_nodes:
             f.write(f"{nid:10d}\n")
 
-<<<<<<< HEAD
+
         if fric_id is None:
             f.write("/FRICTION\n")
             if fric_stiff is None:
@@ -253,42 +252,6 @@
                 f.write(f"{fric} {fric_stiff}\n")
         else:
             _write_friction_block(f, fric_id, fric_data or {"C1": fric, "Fric": fric_stiff})
-=======
-        if fric_id is not None:
-            f.write(f"/FRICTION/{fric_id}\n")
-        else:
-            f.write("/FRICTION\n")
-            if fric_stiff is None:
-                f.write(f"{fric}\n")
-            else:
-                f.write(f"{fric} {fric_stiff}\n")
-
-
-def _write_frictions(f, frictions: List[Dict[str, object]] | None) -> None:
-    """Write ``/FRICTION`` definition blocks."""
-
-    if not frictions:
-        return
-
-    for fr in frictions:
-        fid = fr.get("id", 1)
-        title = fr.get("title", "test no 1")
-        cf = fr.get("fric", 0.2)
-        f.write(f"/FRICTION/{fid}\n")
-        f.write(f"{title}\n")
-        f.write("#\n")
-        f.write("Ifric\nIfiltr\nXfreq\nIform\n")
-        f.write("0\n0\n0\n2\n")
-        f.write("# default friction for rest parts which not specifically defined below\n")
-        f.write("#\n")
-        f.write("C1\nC2\nC3\nC4\nC5\n")
-        f.write("0\n0\n0\n0\n0\n")
-        f.write("#\n")
-        f.write("C6\nFric\nVisF\n")
-        f.write("0\n")
-        f.write(f"{cf}\n")
-        f.write("0\n")
->>>>>>> 91562009
 
 
 def _write_begin(f, runname: str, unit_sys: str | None) -> None:
