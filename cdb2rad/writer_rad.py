--- conflicted
+++ resolved
@@ -590,25 +590,14 @@
 
                     f.write(f"/PROP/SOLID/{pid}\n")
                     f.write(f"{pname}\n")
-<<<<<<< HEAD
+
                     f.write("#   Isolid    Ismstr               Icpre               Inpts    Itetra    Iframe                  dn\n")
                     f.write(f"       {isol}         {ismstr}                   {icpre}                   {inpts}         {itetra4}         {iframe}                   {dn}\n")
                     f.write("#                q_a                 q_b                   h            LAMBDA_V                MU_V\n")
                     f.write(f"                   {qa}                   {qb}                   {h}                   0                   0\n")
                     f.write("#             dt_min   istrain      IHKT\n")
                     f.write(f"                   0         0         {ihkt}\n")
-=======
-                    f.write(
-                        "#  Isolid   Ismstr    Icpre   Itetra4   Itetra10   Imass   Iframe   IHKT\n"
-                    )
-                    f.write(
-                        f"       {isol}        {ismstr}        {icpre}        {itetra4}        {itetra10}        {imass}        {iframe}        {ihkt}\n"
-                    )
-                    f.write("#   Inpts        qa         qb         dn          h\n")
-                    f.write(
-                        f"       {inpts}        {qa}        {qb}        {dn}        {h}\n"
-                    )
->>>>>>> 643f7f0a
+
                 else:
                     f.write(f"/PROP/{ptype}/{pid}\n")
                     f.write(f"{pname}\n")
