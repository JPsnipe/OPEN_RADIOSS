"""Create a basic Radioss starter file.

The block syntax follows the Radioss Input Reference Guide. Sections such
as ``/BCS`` for boundary conditions, ``/INTER`` for contact definitions and
``/IMPVEL`` for initial velocities are optional and can be enabled via
function parameters.
"""

from typing import Dict, List, Tuple, Any
import math

from .writer_inc import write_mesh_inc
from .material_defaults import apply_default_materials

DEFAULT_THICKNESS = 1.0
DEFAULT_E = 210000.0
DEFAULT_NU = 0.3
DEFAULT_RHO = 7800.0
DEFAULT_FINAL_TIME = 0.01
DEFAULT_ANIM_DT = 0.001
DEFAULT_HISTORY_DT = 1e-5
DEFAULT_DT_RATIO = 0.9
DEFAULT_RUNNAME = "model"

# Default engine control values derived from typical Radioss examples.
# See “/STOP” and “/PRINT” cards in the Altair Radioss 2022
# Reference Guide for recommended ranges.
DEFAULT_PRINT_N = -500
DEFAULT_PRINT_LINE = 55
DEFAULT_STOP_EMAX = 0.0
DEFAULT_STOP_MMAX = 0.0
DEFAULT_STOP_NMAX = 0.0
DEFAULT_STOP_NTH = 1
DEFAULT_STOP_NANIM = 1
DEFAULT_STOP_NERR = 0

# Additional output control defaults
DEFAULT_SHELL_ANIM_DT = None
DEFAULT_BRICK_ANIM_DT = None
DEFAULT_HISNODA_DT = None
DEFAULT_RFILE_DT = None


def _merge_materials(
    base: Dict[int, Dict[str, float]] | None,
    extra: Dict[int, Dict[str, float]] | None,
) -> tuple[Dict[int, Dict[str, float]], Dict[int, int]]:
    """Merge two material dictionaries avoiding ID collisions.

    Returns a tuple ``(materials, id_map)`` where ``id_map`` provides the
    mapping from original material IDs to the final ones used in
    ``materials``. IDs present only in ``base`` will map to themselves.
    """

    result: Dict[int, Dict[str, float]] = {}
    id_map: Dict[int, int] = {}
    max_id = 0

    if base:
        result.update(base)
        max_id = max(base.keys(), default=0)
        for mid in base:
            id_map[mid] = mid

    if extra:
        for mid, props in extra.items():
            if mid in result:
                max_id += 1
                result[max_id] = props
                id_map[mid] = max_id
            else:
                result[mid] = props
                id_map[mid] = mid
                max_id = max(max_id, mid)

    return result, id_map


<<<<<<< HEAD
def _map_parts(
    parts: List[Dict[str, Any]] | None,
    mid_map: Dict[int, int],
    available: Dict[int, Dict[str, float]] | None,
) -> List[Dict[str, Any]]:
    """Return a new list of parts with material IDs updated.

    Raises ``ValueError`` if any part references a material ID not present
    in ``available`` after mapping. If ``available`` is ``None`` the check
    is skipped.
    """

    if not parts:
        return []

    mapped: List[Dict[str, Any]] = []
    for p in parts:
        p_copy = dict(p)
        mid_val = p_copy.get("mid")
        if mid_val is not None:
            try:
                old = int(mid_val)
            except (TypeError, ValueError):
                old = None
            if old is not None:
                new_id = mid_map.get(old, old)
                p_copy["mid"] = new_id
                if available is not None and new_id not in available:
                    name = p_copy.get("name", p_copy.get("id"))
                    raise ValueError(
                        f"Undefined material ID {old} for part {name}"
                    )
        mapped.append(p_copy)
    return mapped


=======
>>>>>>> 72374efe
def _write_interfaces(f, interfaces: List[Dict[str, object]] | None) -> None:
    """Write ``/INTER`` blocks to ``f`` if any interfaces are defined."""

    if not interfaces:
        return

    for idx, inter in enumerate(interfaces, start=1):
        itype = str(inter.get("type", "TYPE2")).upper()
        s_nodes = inter.get("slave", [])
        m_nodes = inter.get("master", [])
        name = inter.get("name", f"INTER_{idx}")
        fric = inter.get("fric", 0.0)
        slave_id = 200 + idx
        master_id = 300 + idx

        if itype == "TYPE7":
            gap = inter.get("gap", 0.0)
            stiff = inter.get("stiff", 0.0)
            igap = inter.get("igap", 0)
            f.write(f"/INTER/TYPE7/{idx}\n")
            f.write(f"{name}\n")
            f.write(f"{slave_id} {master_id} {stiff} {gap} {igap}\n")
        else:
            f.write(f"/INTER/TYPE2/{idx}\n")
            f.write(f"{name}\n")
            f.write(f"{slave_id} {master_id}\n")

        f.write("/FRICTION\n")
        f.write(f"{fric}\n")

        f.write(f"/GRNOD/NODE/{slave_id}\n")
        f.write(f"{name}_slave\n")
        for nid in s_nodes:
            f.write(f"{nid:10d}\n")

        f.write(f"/GRNOD/NODE/{master_id}\n")
        f.write(f"{name}_master\n")
        for nid in m_nodes:
            f.write(f"{nid:10d}\n")


def write_starter(
    nodes: Dict[int, List[float]],
    elements: List[Tuple[int, int, List[int]]],
    outfile: str,
    mesh_inc: str = "mesh.inc",
    include_inc: bool = True,
    node_sets: Dict[str, List[int]] | None = None,
    elem_sets: Dict[str, List[int]] | None = None,
    materials: Dict[int, Dict[str, float]] | None = None,
    extra_materials: Dict[int, Dict[str, float]] | None = None,
    *,
    thickness: float = DEFAULT_THICKNESS,
    young: float = DEFAULT_E,
    poisson: float = DEFAULT_NU,
    density: float = DEFAULT_RHO,
    runname: str = DEFAULT_RUNNAME,
    boundary_conditions: List[Dict[str, object]] | None = None,
    interfaces: List[Dict[str, object]] | None = None,
    rbody: List[Dict[str, object]] | None = None,
    rbe2: List[Dict[str, object]] | None = None,
    rbe3: List[Dict[str, object]] | None = None,
    init_velocity: Dict[str, object] | None = None,
    gravity: Dict[str, float] | None = None,
    properties: List[Dict[str, Any]] | None = None,
    parts: List[Dict[str, Any]] | None = None,
    subsets: Dict[str, List[int]] | None = None,
    default_material: bool = True,
) -> None:
    """Write a Radioss starter file (``*_0000.rad``)."""

    all_mats, mid_map = _merge_materials(materials, extra_materials)
    if all_mats:
        all_mats = apply_default_materials(all_mats)

    if include_inc:
        write_mesh_inc(
            nodes,
            elements,
            mesh_inc,
            node_sets=node_sets,
            elem_sets=elem_sets,
            materials=all_mats if all_mats else None,
        )

    # Validate connector inputs
    if rbody:
        seen = set()
        for rb in rbody:
            rbid = rb.get("RBID")
            if rbid in seen:
                raise ValueError("Duplicate RBODY ID")
            seen.add(rbid)
            master = rb.get("Gnod_id")
            if master not in nodes:
                raise ValueError("RBODY master node missing")
            for nid in rb.get("nodes", []):
                if nid not in nodes:
                    raise ValueError("RBODY node not found")

    if rbe2:
        seen = set()
        for rb in rbe2:
            mid = rb.get("N_master")
            if mid not in nodes:
                raise ValueError("RBE2 master node missing")
            if mid in seen:
                raise ValueError("Duplicate RBE2 master")
            seen.add(mid)
            for nid in rb.get("N_slave_list", []):
                if nid not in nodes:
                    raise ValueError("RBE2 slave node missing")

    if rbe3:
        for rb in rbe3:
            dep = rb.get("N_dependent")
            if dep not in nodes:
                raise ValueError("RBE3 dependent node missing")
            for nid, _ in rb.get("independent", []):
                if nid not in nodes:
                    raise ValueError("RBE3 independent node missing")

    with open(outfile, "w") as f:
        f.write("#RADIOSS STARTER\n")
        f.write("/BEGIN\n")
        f.write(f"{runname}\n")
        f.write("     2024    0\n")
        f.write("     kg      mm      ms\n")
        f.write("     kg      mm      ms\n")

        def write_law1(mid: int, name: str, rho: float, e: float, nu: float) -> None:
            f.write(f"/MAT/LAW1/{mid}\n")
            f.write(f"{name}\n")
            f.write("#              RHO\n")
            f.write(f"{rho}\n")
            f.write("#                  E                  Nu\n")
            f.write(f"{e} {nu}\n")

        def write_law2(mid: int, name: str, rho: float, e: float, nu: float, a: float, b: float, n_val: float, c_val: float, eps0: float) -> None:
            f.write(f"/MAT/LAW2/{mid}\n")
            f.write(f"{name}\n")
            f.write("#              RHO\n")
            f.write(f"{rho}\n")
            f.write("#                  E                  Nu\n")
            f.write(f"{e} {nu}\n")
            f.write("#      A          B           n           C       EPS0\n")
            f.write(f"{a} {b} {n_val} {c_val} {eps0}\n")

        def write_law27(mid: int, name: str, rho: float, e: float, nu: float, sig0: float, su: float, epsu: float) -> None:
            f.write(f"/MAT/LAW27/{mid}\n")
            f.write(f"{name}\n")
            f.write("#              RHO\n")
            f.write(f"{rho}\n")
            f.write("#                  E                  Nu\n")
            f.write(f"{e} {nu}\n")
            f.write("#    SIG0        SU       EPSU\n")
            f.write(f"{sig0} {su} {epsu}\n")

        def write_law36(mid: int, name: str, rho: float, e: float, nu: float, fs: float, fc: float, ch: float, curve: list[tuple[float, float]] | None) -> None:
            f.write(f"/MAT/LAW36/{mid}\n")
            f.write(f"{name}\n")
            f.write("#              RHO\n")
            f.write(f"{rho}\n")
            f.write("#                  E                  Nu\n")
            f.write(f"{e} {nu}\n")
            f.write("# fct_IDp  Fscale ...\n")
            fct_id = 100 + mid
            f.write(f"{fct_id} 1\n")
            f.write("#     Fs        Fc        Ch\n")
            f.write(f"{fs} {fc} {ch}\n")
            if curve:
                f.write(f"/FUNCT/{fct_id}\n")
                f.write(f"{name} curve\n")
                f.write("#     eps      \u03c3\n")
                for eps, sig in curve:
                    f.write(f"{eps} {sig}\n")

        def write_law44(mid: int, name: str, rho: float, e: float, nu: float, a: float, b: float, n_val: float, c_val: float) -> None:
            f.write(f"/MAT/LAW44/{mid}\n")
            f.write(f"{name}\n")
            f.write("#              RHO\n")
            f.write(f"{rho}\n")
            f.write("#                  E                  Nu\n")
            f.write(f"{e} {nu}\n")
            f.write("#      A          B           n           C\n")
            f.write(f"{a} {b} {n_val} {c_val}\n")

        if not all_mats:
            if default_material:
                write_law1(1, "Default_Mat", density, young, poisson)
        else:
            for mid, props in all_mats.items():
                law = props.get("LAW", "LAW1").upper()
                name = props.get("NAME", f"MAT_{mid}")
                e = props.get("EX", young)
                nu = props.get("NUXY", poisson)
                rho = props.get("DENS", density)

                if law in ("LAW2", "JOHNSON_COOK", "PLAS_JOHNS"):
                    write_law2(
                        mid,
                        name,
                        rho,
                        e,
                        nu,
                        props.get("A", 0.0),
                        props.get("B", 0.0),
                        props.get("N", 0.0),
                        props.get("C", 0.0),
                        props.get("EPS0", 1.0),
                    )
                elif law in ("LAW27", "PLAS_BRIT"):
                    write_law27(
                        mid,
                        name,
                        rho,
                        e,
                        nu,
                        props.get("SIG0", 0.0),
                        props.get("SU", 0.0),
                        props.get("EPSU", 0.0),
                    )
                elif law in ("LAW36", "PLAS_TAB"):
                    curve = props.get("CURVE")
                    write_law36(
                        mid,
                        name,
                        rho,
                        e,
                        nu,
                        props.get("Fsmooth", 0.0),
                        props.get("Fcut", 0.0),
                        props.get("Chard", 0.0),
                        curve if isinstance(curve, list) else None,
                    )
                elif law in ("LAW44", "COWPER"):
                    write_law44(
                        mid,
                        name,
                        rho,
                        e,
                        nu,
                        props.get("A", 0.0),
                        props.get("B", 0.0),
                        props.get("N", 1.0),
                        props.get("C", 0.0),
                    )
                else:
                    write_law1(mid, name, rho, e, nu)

                if "FAIL" in props:
                    fail = props["FAIL"]
                    ftype = str(fail.get("TYPE", "")).upper()
                    if ftype == "JOHNSON":
                        d1 = fail.get("D1", -0.09)
                        d2 = fail.get("D2", 0.25)
                        d3 = fail.get("D3", -0.5)
                        d4 = fail.get("D4", 0.014)
                        d5 = fail.get("D5", 1.12)
                        eps0 = fail.get("EPS0", 1.0)
                        ifail_sh = fail.get("IFAIL_SH", 1)
                        ifail_so = fail.get("IFAIL_SO", 1)
                        dadv = fail.get("DADV", 0)
                        ixfem = fail.get("IXFEM", 0)
                        f.write(f"/FAIL/JOHNSON/{mid}\n")
                        f.write(f"{d1} {d2} {d3} {d4} {d5}\n")
                        f.write(f"{eps0} {ifail_sh} {ifail_so}\n")
                        f.write(f"{dadv}\n")
                        f.write(f"{ixfem}\n")
                    elif ftype == "BIQUAD":
                        alpha = fail.get("ALPHA", 0.0)
                        beta = fail.get("BETA", 0.0)
                        m = fail.get("M", 0.0)
                        n_fail = fail.get("N", 0.0)
                        f.write(f"/FAIL/BIQUAD/{mid}\n")
                        f.write("#    alpha      beta      m      n\n")
                        f.write(f"  {alpha}   {beta}   {m}   {n_fail}\n")
                    elif ftype:
                        f.write(f"/FAIL/{ftype}/{mid}\n")
                        vals = [str(v) for k, v in fail.items() if k not in {"TYPE", "NAME"}]
                        if vals:
                            f.write(" ".join(vals) + "\n")

        if include_inc:
            f.write(f"#include {mesh_inc}\n")

        if boundary_conditions:
            for idx, bc in enumerate(boundary_conditions, start=1):
                bc_type = str(bc.get("type", "BCS")).upper()
                name = bc.get("name", f"BC_{idx}")
                nodes_bc = bc.get("nodes", [])
                gid = 100 + idx

                if bc_type == "BCS":
                    tra = str(bc.get("tra", "000")).rjust(3, "0")
                    rot = str(bc.get("rot", "000")).rjust(3, "0")
                    f.write(f"/BCS/{idx}\n")
                    f.write(f"{name}\n")
                    f.write("#  Trarot   Skew_ID  grnd_ID\n")
                    f.write(f"   {tra} {rot}         0        {gid}\n")
                elif bc_type == "PRESCRIBED_MOTION":
                    direction = int(bc.get("dir", 1))
                    value = float(bc.get("value", 0.0))
                    f.write(f"/BOUNDARY/PRESCRIBED_MOTION/{idx}\n")
                    f.write(f"{name}\n")
                    f.write("#   Dir    skew_ID   grnod_ID\n")
                    f.write(f"    {direction}        0        {gid}\n")
                    f.write(f"{value}\n")
                else:
                    f.write(f"# Unsupported BC type: {bc_type}\n")
                    continue

                f.write(f"/GRNOD/NODE/{gid}\n")
                f.write(f"{name}_nodes\n")
                for nid in nodes_bc:
                    f.write(f"{nid:10d}\n")

        if interfaces:
            _write_interfaces(f, interfaces)

        if rbody:
            for idx, rb in enumerate(rbody, start=1):
                title = rb.get("title", "")
                f.write(f"/RBODY/{idx}\n")
                f.write(f"{title}\n")
                f.write("#     RBID  ISENS  NSKEW  ISPHER   MASS  Gnod_id  IKREM  ICOG  Surf_id\n")
                f.write(
                    f"     {rb.get('RBID',0)}     {rb.get('ISENS',0)}      {rb.get('NSKEW',0)}       {rb.get('ISPHER',0)}      {rb.get('MASS',0)}    {rb.get('Gnod_id',0)}     {rb.get('IKREM',0)}     {rb.get('ICOG',0)}       {rb.get('SURF_ID',0)}\n"
                )
                f.write("#     Jxx     Jyy     Jzz\n")
                f.write(
                    f"        {rb.get('Jxx',0)}       {rb.get('Jyy',0)}       {rb.get('Jzz',0)}\n"
                )
                f.write("#     Jxy     Jyz     Jxz\n")
                f.write(
                    f"        {rb.get('Jxy',0)}       {rb.get('Jyz',0)}       {rb.get('Jxz',0)}\n"
                )
                f.write("#     Ioptoff  Ifail\n")
                f.write(
                    f"     {rb.get('Ioptoff',0)}     {rb.get('Ifail',0)}\n"
                )

        if rbe2:
            for idx, rb in enumerate(rbe2, start=1):
                name = rb.get("name", f"RBE2_{idx}")
                f.write(f"/RBE2/{idx}\n")
                f.write(f"{name}\n")
                f.write("#  N_master   DOF_flags   MSELECT\n")
                f.write(
                    f"   {rb.get('N_master',0)}     {rb.get('DOF_flags','123456')}       {rb.get('MSELECT',1)}\n"
                )
                f.write("#  N_slave_list\n")
                slaves = rb.get('N_slave_list', [])
                if slaves:
                    f.write("   " + "   ".join(str(n) for n in slaves) + "\n")

        if rbe3:
            for idx, rb in enumerate(rbe3, start=1):
                name = rb.get("name", f"RBE3_{idx}")
                f.write(f"/RBE3/{idx}\n")
                f.write(f"{name}\n")
                f.write("#  N_dependent  DOF_flags   MSELECT\n")
                f.write(
                    f"   {rb.get('N_dependent',0)}        {rb.get('DOF_flags','123456')}        {rb.get('MSELECT',0)}\n"
                )
                f.write("#  N_indep  Weight\n")
                for nid, wt in rb.get('independent', []):
                    f.write(f"   {nid}     {wt}\n")

        if parts:
            check_mats = None if not all_mats and default_material else all_mats
            mapped_parts = _map_parts(parts, mid_map, check_mats)
            for p in mapped_parts:
                pid = int(p.get("id", 1))
                name = p.get("name", f"PART_{pid}")
                prop_id = int(p.get("pid", 1))
                mat_id = int(p.get("mid", 1))
                f.write(f"/PART/{pid}\n")
                f.write(f"{name}\n")
                f.write(f"         {prop_id}         {mat_id}         0\n")

        if properties:
            for prop in properties:
                pid = int(prop.get("id", 1))
                pname = prop.get("name", f"PROP_{pid}")
                ptype = str(prop.get("type", "SHELL")).upper()
                if ptype == "SHELL":
                    thick = prop.get("thickness", thickness)
                    ishell = int(prop.get("Ishell", 24))
                    ismstr = int(prop.get("Ismstr", 0))
                    ish3n = int(prop.get("Ish3n", 0))
                    idrill = int(prop.get("Idrill", 0))
                    p_thick_fail = float(prop.get("P_thick_fail", 0))
                    hm = float(prop.get("hm", 0))
                    hf = float(prop.get("hf", 0))
                    hr = float(prop.get("hr", 0))
                    dm = float(prop.get("dm", 0))
                    dn = float(prop.get("dn", 0))
                    n = int(prop.get("N", 5))
                    istr = int(prop.get("Istrain", 0))
                    ashear = int(prop.get("Ashear", 0))
                    ithick = int(prop.get("Ithick", 1))
                    ip = int(prop.get("Iplas", 1))

                    f.write(f"/PROP/SHELL/{pid}\n")
                    f.write(f"{pname}\n")
                    f.write("#   Ishell    Ismstr     Ish3n    Idrill              P_thick_fail\n")
                    f.write(f"        {ishell}         {ismstr}         {ish3n}        {idrill}                            {p_thick_fail}\n")
                    f.write("#                 hm                  hf            hr                  dm                  dn\n")
                    f.write(f"                   {hm}                   {hf}            {hr}                   {dm}                   {dn}\n")
                    f.write("#        N   Istrain               Thick   Ashear              Ithick     Iplas\n")
                    f.write(f"         {n}         {istr}                 {thick}                   {ashear}                   {ithick}         {ip}\n")
                elif ptype == "SOLID":
                    isol = int(prop.get("Isolid", 24))
                    ismstr = int(prop.get("Ismstr", 4))
                    icpre = int(prop.get("Icpre", 1))
                    iframe = int(prop.get("Iframe", 1))
                    inpts = int(prop.get("Inpts", 222))
                    qa = float(prop.get("qa", 1.1))
                    qb = float(prop.get("qb", 0.05))
                    dn = float(prop.get("dn", 0.1))
                    h = float(prop.get("h", 0.0))

                    f.write(f"/PROP/SOLID/{pid}\n")
                    f.write(f"{pname}\n")
                    f.write("#  Isolid   Ismstr    Icpre   Iframe\n")
                    f.write(
                        f"       {isol}        {ismstr}        {icpre}        {iframe}\n"
                    )
                    f.write("#  Inpts       qa        qb        dn         h\n")
                    f.write(
                        f"   {inpts:5d}   {qa:<8g}   {qb:<8g}   {dn:<8g}   {h:<8g}\n"
                    )
                else:
                    f.write(f"/PROP/{ptype}/{pid}\n")
                    f.write(f"{pname}\n")
                    f.write("# property parameters not defined\n")

        if subsets:
            for idx, (name, ids) in enumerate(subsets.items(), start=1):
                f.write(f"/SUBSET/{idx}\n")
                f.write(f"{name}\n")
                line: List[str] = []
                for i, sid in enumerate(ids, 1):
                    line.append(str(sid))
                    if i % 10 == 0:
                        f.write(" ".join(line) + "\n")
                        line = []
                if line:
                    f.write(" ".join(line) + "\n")

        if init_velocity:
            nodes_v = init_velocity.get("nodes", [])
            vx = init_velocity.get("vx", 0.0)
            vy = init_velocity.get("vy", 0.0)
            vz = init_velocity.get("vz", 0.0)
            gid = 400
            f.write("/IMPVEL/1\n")
            f.write("0         X         0         0        400         0        0\n")
            f.write(f"{vx} {vy} {vz} 0\n")
            f.write(f"/GRNOD/NODE/{gid}\n")
            f.write("Init_Vel_Nodes\n")
            for nid in nodes_v:
                f.write(f"{nid:10d}\n")

        if gravity:
            g = float(gravity.get("g", 9.81))
            nx = float(gravity.get("nx", 0.0))
            ny = float(gravity.get("ny", 0.0))
            nz = float(gravity.get("nz", -1.0))
            comp = int(gravity.get("comp", 3))
            mag = math.sqrt(nx * nx + ny * ny + nz * nz)
            if mag:
                nx /= mag
                ny /= mag
                nz /= mag
            f.write("/GRAV\n")
            f.write(f"{comp} {g}\n")
            f.write(f"{nx} {ny} {nz}\n")

        f.write("/END\n")


def write_engine(
    outfile: str,
    *,
    runname: str = DEFAULT_RUNNAME,
    t_end: float = DEFAULT_FINAL_TIME,
    t_init: float = 0.0,
    anim_dt: float | None = DEFAULT_ANIM_DT,
    shell_anim_dt: float | None = DEFAULT_SHELL_ANIM_DT,
    brick_anim_dt: float | None = DEFAULT_BRICK_ANIM_DT,
    tfile_dt: float | None = DEFAULT_HISTORY_DT,
    hisnoda_dt: float | None = DEFAULT_HISNODA_DT,
    dt_ratio: float | None = DEFAULT_DT_RATIO,
    rfile_dt: float | None = DEFAULT_RFILE_DT,
    print_n: int | None = DEFAULT_PRINT_N,
    print_line: int | None = DEFAULT_PRINT_LINE,
    rfile_cycle: int | None = None,
    rfile_n: int | None = None,
    h3d_dt: float | None = None,
    stop_emax: float = DEFAULT_STOP_EMAX,
    stop_mmax: float = DEFAULT_STOP_MMAX,
    stop_nmax: float = DEFAULT_STOP_NMAX,
    stop_nth: int = DEFAULT_STOP_NTH,
    stop_nanim: int = DEFAULT_STOP_NANIM,
    stop_nerr: int = DEFAULT_STOP_NERR,
    out_ascii: bool = False,
    adyrel: Tuple[float | None, float | None] | None = None,
) -> None:
    """Write a Radioss engine file (``*_0001.rad``)."""

    with open(outfile, "w") as f:
        f.write("#RADIOSS ENGINE\n")
        if print_n is not None and print_line is not None:
            f.write(f"/PRINT/{print_n}/{print_line}\n")
        f.write(f"/RUN/{runname}/1\n")
        if t_init != 0.0:
            f.write(f"{t_init} {t_end}\n")
        else:
            f.write(f"                {t_end}\n")
        f.write("/STOP\n")
        f.write(f"{stop_emax} {stop_mmax} {stop_nmax} {stop_nth} {stop_nanim} {stop_nerr}\n")
        if tfile_dt is not None:
            f.write("/TFILE/0\n")
            f.write(f"{tfile_dt}\n")
        f.write("/VERS/2024\n")
        if dt_ratio is not None:
            f.write("/DT/NODA/CST/0\n")
            f.write(f"{dt_ratio} 0 0\n")
        if anim_dt is not None:
            f.write("/ANIM/DT\n")
            f.write(f"0 {anim_dt}\n")
        if shell_anim_dt is not None:
            f.write("/ANIM/SHELL/DT\n")
            f.write(f"0 {shell_anim_dt}\n")
        if brick_anim_dt is not None:
            f.write("/ANIM/BRICK/DT\n")
            f.write(f"0 {brick_anim_dt}\n")
        if h3d_dt is not None:
            f.write("/H3D/DT\n")
            f.write(f"0 {h3d_dt}\n")
        if hisnoda_dt is not None:
            f.write("/HISNODA/DT\n")
            f.write(f"{hisnoda_dt}\n")
        if rfile_cycle is not None:
            if rfile_n is not None:
                f.write(f"/RFILE/{rfile_n}\n")
            else:
                f.write("/RFILE\n")
            f.write(f"{rfile_cycle}\n")
        if rfile_dt is not None:
            f.write("/RFILE/DT\n")
            f.write(f"{rfile_dt}\n")
        if out_ascii:
            f.write("/OUTP/ASCII\n")
        if adyrel is not None and (adyrel[0] is not None or adyrel[1] is not None):
            f.write("/ADYREL\n")
            tstart = 0.0 if adyrel[0] is None else adyrel[0]
            tstop = t_end if adyrel[1] is None else adyrel[1]
            f.write(f"{tstart} {tstop}\n")


def write_rad(
    nodes: Dict[int, List[float]],
    elements: List[Tuple[int, int, List[int]]],
    outfile: str,
    mesh_inc: str = "mesh.inc",
    include_inc: bool = True,
    node_sets: Dict[str, List[int]] | None = None,
    elem_sets: Dict[str, List[int]] | None = None,
    materials: Dict[int, Dict[str, float]] | None = None,
    extra_materials: Dict[int, Dict[str, float]] | None = None,
    *,
    thickness: float = DEFAULT_THICKNESS,
    young: float = DEFAULT_E,
    poisson: float = DEFAULT_NU,
    density: float = DEFAULT_RHO,

    runname: str = DEFAULT_RUNNAME,
    t_end: float = DEFAULT_FINAL_TIME,
    t_init: float = 0.0,
    anim_dt: float | None = DEFAULT_ANIM_DT,
    shell_anim_dt: float | None = DEFAULT_SHELL_ANIM_DT,
    brick_anim_dt: float | None = DEFAULT_BRICK_ANIM_DT,
    tfile_dt: float | None = DEFAULT_HISTORY_DT,
    hisnoda_dt: float | None = DEFAULT_HISNODA_DT,
    dt_ratio: float | None = DEFAULT_DT_RATIO,
    rfile_dt: float | None = DEFAULT_RFILE_DT,
    # Additional engine control options
    print_n: int | None = DEFAULT_PRINT_N,
    print_line: int | None = DEFAULT_PRINT_LINE,
    rfile_cycle: int | None = None,
    rfile_n: int | None = None,
    h3d_dt: float | None = None,
    stop_emax: float = DEFAULT_STOP_EMAX,
    stop_mmax: float = DEFAULT_STOP_MMAX,
    stop_nmax: float = DEFAULT_STOP_NMAX,
    stop_nth: int = DEFAULT_STOP_NTH,
    stop_nanim: int = DEFAULT_STOP_NANIM,
    stop_nerr: int = DEFAULT_STOP_NERR,
    out_ascii: bool = False,
    adyrel: Tuple[float | None, float | None] | None = None,
    boundary_conditions: List[Dict[str, object]] | None = None,
    interfaces: List[Dict[str, object]] | None = None,
    rbody: List[Dict[str, object]] | None = None,
    rbe2: List[Dict[str, object]] | None = None,
    rbe3: List[Dict[str, object]] | None = None,
    init_velocity: Dict[str, object] | None = None,
    gravity: Dict[str, float] | None = None,
    properties: List[Dict[str, Any]] | None = None,
    parts: List[Dict[str, Any]] | None = None,
    subsets: Dict[str, List[int]] | None = None,
    include_run: bool = True,
    default_material: bool = True,
) -> None:
    """Generate ``model_0000.rad`` with optional solver controls.

    Parameters allow customizing material properties and basic engine
    settings such as final time, animation frequency and time-step
    controls. Pass ``None`` for ``anim_dt``, ``tfile_dt``, ``dt_ratio``,
    ``print_n`` or ``print_line`` to omit the corresponding block in
    the generated file. Gravity loading can be specified via the
    ``gravity`` parameter. Set ``include_inc`` to ``False`` to omit the
    ``#include`` line referencing the mesh. Use ``include_run=False`` to
    skip control cards like ``/RUN`` and ``/STOP``. Set ``default_material``
    to ``False`` to avoid inserting a placeholder material when none are
    provided.
    """

    all_mats, mid_map = _merge_materials(materials, extra_materials)
    if all_mats:
        all_mats = apply_default_materials(all_mats)

    if include_inc:
        write_mesh_inc(
            nodes,
            elements,
            mesh_inc,
            node_sets=node_sets,
            elem_sets=elem_sets,
            materials=all_mats if all_mats else None,
        )

    # Basic validation of connector definitions
    if rbody:
        seen = set()
        for rb in rbody:
            rbid = rb.get("RBID")
            if rbid in seen:
                raise ValueError("Duplicate RBODY ID")
            seen.add(rbid)
            master = rb.get("Gnod_id")
            if master not in nodes:
                raise ValueError("RBODY master node missing")
            for nid in rb.get("nodes", []):
                if nid not in nodes:
                    raise ValueError("RBODY node not found")

    if rbe2:
        seen = set()
        for rb in rbe2:
            mid = rb.get("N_master")
            if mid not in nodes:
                raise ValueError("RBE2 master node missing")
            if mid in seen:
                raise ValueError("Duplicate RBE2 master")
            seen.add(mid)
            for nid in rb.get("N_slave_list", []):
                if nid not in nodes:
                    raise ValueError("RBE2 slave node missing")

    if rbe3:
        for rb in rbe3:
            dep = rb.get("N_dependent")
            if dep not in nodes:
                raise ValueError("RBE3 dependent node missing")
            for nid, _ in rb.get("independent", []):
                if nid not in nodes:
                    raise ValueError("RBE3 independent node missing")

    with open(outfile, "w") as f:
        f.write("#RADIOSS STARTER\n")
        f.write("/BEGIN\n")
        f.write(f"{runname}\n")
        f.write("     2024         0\n")
        f.write("                  kg                  mm                   s\n")
        f.write("                  kg                  mm                   s\n")

        if include_run:
            # General printout frequency
            if print_n is not None and print_line is not None:
                f.write(f"/PRINT/{print_n}/{print_line}\n")
            f.write(f"/RUN/{runname}/1\n")
            if t_init != 0.0:
                f.write(f"{t_init} {t_end}\n")
            else:
                f.write(f"                {t_end}\n")
            f.write("/STOP\n")
            f.write(
                f"{stop_emax} {stop_mmax} {stop_nmax} {stop_nth} {stop_nanim} {stop_nerr}\n"
            )
            if tfile_dt is not None:
                f.write("/TFILE/0\n")
                f.write(f"{tfile_dt}\n")
            f.write("/VERS/2024\n")
            if dt_ratio is not None:
                f.write("/DT/NODA/CST/0\n")
                f.write(f"{dt_ratio} 0 0\n")
            if anim_dt is not None:
                f.write("/ANIM/DT\n")
                f.write(f"0 {anim_dt}\n")
            if shell_anim_dt is not None:
                f.write("/ANIM/SHELL/DT\n")
                f.write(f"0 {shell_anim_dt}\n")
            if brick_anim_dt is not None:
                f.write("/ANIM/BRICK/DT\n")
                f.write(f"0 {brick_anim_dt}\n")
            if h3d_dt is not None:
                f.write("/H3D/DT\n")
                f.write(f"0 {h3d_dt}\n")
            if hisnoda_dt is not None:
                f.write("/HISNODA/DT\n")
                f.write(f"{hisnoda_dt}\n")
            if rfile_cycle is not None:
                if rfile_n is not None:
                    f.write(f"/RFILE/{rfile_n}\n")
                else:
                    f.write("/RFILE\n")
                f.write(f"{rfile_cycle}\n")
            if rfile_dt is not None:
                f.write("/RFILE/DT\n")
                f.write(f"{rfile_dt}\n")
            if out_ascii:
                f.write("/OUTP/ASCII\n")
            if adyrel is not None and (adyrel[0] is not None or adyrel[1] is not None):
                f.write("/ADYREL\n")
                tstart = 0.0 if adyrel[0] is None else adyrel[0]
                tstop = t_end if adyrel[1] is None else adyrel[1]
                f.write(f"{tstart} {tstop}\n")

        # 2. MATERIALS
        def write_law1(mid: int, name: str, rho: float, e: float, nu: float) -> None:
            f.write(f"/MAT/LAW1/{mid}\n")
            f.write(f"{name}\n")
            f.write("#              RHO\n")
            f.write(f"{rho}\n")
            f.write("#                  E                  Nu\n")
            f.write(f"{e} {nu}\n")

        def write_law2(mid: int, name: str, rho: float, e: float, nu: float, a: float, b: float, n_val: float, c_val: float, eps0: float) -> None:
            f.write(f"/MAT/LAW2/{mid}\n")
            f.write(f"{name}\n")
            f.write("#              RHO\n")
            f.write(f"{rho}\n")
            f.write("#                  E                  Nu\n")
            f.write(f"{e} {nu}\n")
            f.write("#      A          B           n           C       EPS0\n")
            f.write(f"{a} {b} {n_val} {c_val} {eps0}\n")

        def write_law27(mid: int, name: str, rho: float, e: float, nu: float, sig0: float, su: float, epsu: float) -> None:
            f.write(f"/MAT/LAW27/{mid}\n")
            f.write(f"{name}\n")
            f.write("#              RHO\n")
            f.write(f"{rho}\n")
            f.write("#                  E                  Nu\n")
            f.write(f"{e} {nu}\n")
            f.write("#    SIG0        SU       EPSU\n")
            f.write(f"{sig0} {su} {epsu}\n")

        def write_law36(mid: int, name: str, rho: float, e: float, nu: float, fs: float, fc: float, ch: float, curve: list[tuple[float, float]] | None) -> None:
            f.write(f"/MAT/LAW36/{mid}\n")
            f.write(f"{name}\n")
            f.write("#              RHO\n")
            f.write(f"{rho}\n")
            f.write("#                  E                  Nu\n")
            f.write(f"{e} {nu}\n")
            f.write("# fct_IDp  Fscale ...\n")
            fct_id = 100 + mid
            f.write(f"{fct_id} 1\n")
            f.write("#     Fs        Fc        Ch\n")
            f.write(f"{fs} {fc} {ch}\n")
            if curve:
                f.write(f"/FUNCT/{fct_id}\n")
                f.write(f"{name} curve\n")
                f.write("#     eps      \u03c3\n")
                for eps, sig in curve:
                    f.write(f"{eps} {sig}\n")

        def write_law44(mid: int, name: str, rho: float, e: float, nu: float, a: float, b: float, n_val: float, c_val: float) -> None:
            f.write(f"/MAT/LAW44/{mid}\n")
            f.write(f"{name}\n")
            f.write("#              RHO\n")
            f.write(f"{rho}\n")
            f.write("#                  E                  Nu\n")
            f.write(f"{e} {nu}\n")
            f.write("#      A          B           n           C\n")
            f.write(f"{a} {b} {n_val} {c_val}\n")

        if not all_mats:
            if default_material:
                write_law1(1, "Default_Mat", density, young, poisson)
        else:
            for mid, props in all_mats.items():
                law = props.get("LAW", "LAW1").upper()
                name = props.get("NAME", f"MAT_{mid}")
                e = props.get("EX", young)
                nu = props.get("NUXY", poisson)
                rho = props.get("DENS", density)

                if law in ("LAW2", "JOHNSON_COOK", "PLAS_JOHNS"):
                    write_law2(
                        mid,
                        name,
                        rho,
                        e,
                        nu,
                        props.get("A", 0.0),
                        props.get("B", 0.0),
                        props.get("N", 0.0),
                        props.get("C", 0.0),
                        props.get("EPS0", 1.0),
                    )
                elif law in ("LAW27", "PLAS_BRIT"):
                    write_law27(
                        mid,
                        name,
                        rho,
                        e,
                        nu,
                        props.get("SIG0", 0.0),
                        props.get("SU", 0.0),
                        props.get("EPSU", 0.0),
                    )
                elif law in ("LAW36", "PLAS_TAB"):
                    curve = props.get("CURVE")
                    write_law36(
                        mid,
                        name,
                        rho,
                        e,
                        nu,
                        props.get("Fsmooth", 0.0),
                        props.get("Fcut", 0.0),
                        props.get("Chard", 0.0),
                        curve if isinstance(curve, list) else None,
                    )
                elif law in ("LAW44", "COWPER"):
                    write_law44(
                        mid,
                        name,
                        rho,
                        e,
                        nu,
                        props.get("A", 0.0),
                        props.get("B", 0.0),
                        props.get("N", 1.0),
                        props.get("C", 0.0),
                    )
                else:
                    write_law1(mid, name, rho, e, nu)

                if "FAIL" in props:
                    fail = props["FAIL"]
                    ftype = str(fail.get("TYPE", "")).upper()
                    if ftype == "JOHNSON":
                        d1 = fail.get("D1", -0.09)
                        d2 = fail.get("D2", 0.25)
                        d3 = fail.get("D3", -0.5)
                        d4 = fail.get("D4", 0.014)
                        d5 = fail.get("D5", 1.12)
                        eps0 = fail.get("EPS0", 1.0)
                        ifail_sh = fail.get("IFAIL_SH", 1)
                        ifail_so = fail.get("IFAIL_SO", 1)
                        dadv = fail.get("DADV", 0)
                        ixfem = fail.get("IXFEM", 0)
                        f.write(f"/FAIL/JOHNSON/{mid}\n")
                        f.write(f"{d1} {d2} {d3} {d4} {d5}\n")
                        f.write(f"{eps0} {ifail_sh} {ifail_so}\n")
                        f.write(f"{dadv}\n")
                        f.write(f"{ixfem}\n")
                    elif ftype == "BIQUAD":
                        alpha = fail.get("ALPHA", 0.0)
                        beta = fail.get("BETA", 0.0)
                        m = fail.get("M", 0.0)
                        n_fail = fail.get("N", 0.0)
                        f.write(f"/FAIL/BIQUAD/{mid}\n")
                        f.write("#    alpha      beta      m      n\n")
                        f.write(f"  {alpha}   {beta}   {m}   {n_fail}\n")
                    elif ftype:
                        f.write(f"/FAIL/{ftype}/{mid}\n")
                        f.write(f"{fname}\n")
                        vals = [str(v) for k, v in fail.items() if k not in {"TYPE", "NAME"}]
                        if vals:
                            f.write(" ".join(vals) + "\n")

        # 3. NODES (from include file)
        if include_inc:
            f.write(f"#include {mesh_inc}\n")


        # 4. BOUNDARY CONDITIONS

        if boundary_conditions:
            for idx, bc in enumerate(boundary_conditions, start=1):
                bc_type = str(bc.get("type", "BCS")).upper()
                name = bc.get("name", f"BC_{idx}")
                nodes_bc = bc.get("nodes", [])
                gid = 100 + idx

                if bc_type == "BCS":
                    tra = str(bc.get("tra", "000")).rjust(3, "0")
                    rot = str(bc.get("rot", "000")).rjust(3, "0")
                    f.write(f"/BCS/{idx}\n")
                    f.write(f"{name}\n")
                    f.write("#  Trarot   Skew_ID  grnd_ID\n")
                    f.write(f"   {tra} {rot}         0        {gid}\n")
                elif bc_type == "PRESCRIBED_MOTION":
                    direction = int(bc.get("dir", 1))
                    value = float(bc.get("value", 0.0))
                    f.write(f"/BOUNDARY/PRESCRIBED_MOTION/{idx}\n")
                    f.write(f"{name}\n")
                    f.write("#   Dir    skew_ID   grnod_ID\n")
                    f.write(f"    {direction}        0        {gid}\n")
                    f.write(f"{value}\n")
                else:
                    f.write(f"# Unsupported BC type: {bc_type}\n")
                    continue

                f.write(f"/GRNOD/NODE/{gid}\n")
                f.write(f"{name}_nodes\n")
                for nid in nodes_bc:
                    f.write(f"{nid:10d}\n")

        if interfaces:
            _write_interfaces(f, interfaces)

        # 5. RIGID CONNECTORS

        if rbody:
            for idx, rb in enumerate(rbody, start=1):
                title = rb.get("title", "")
                f.write(f"/RBODY/{idx}\n")
                f.write(f"{title}\n")
                f.write("#     RBID  ISENS  NSKEW  ISPHER   MASS  Gnod_id  IKREM  ICOG  Surf_id\n")
                f.write(
                    f"     {rb.get('RBID',0)}     {rb.get('ISENS',0)}      {rb.get('NSKEW',0)}       {rb.get('ISPHER',0)}      {rb.get('MASS',0)}    {rb.get('Gnod_id',0)}     {rb.get('IKREM',0)}     {rb.get('ICOG',0)}       {rb.get('SURF_ID',0)}\n"
                )
                f.write("#     Jxx     Jyy     Jzz\n")
                f.write(
                    f"        {rb.get('Jxx',0)}       {rb.get('Jyy',0)}       {rb.get('Jzz',0)}\n"
                )
                f.write("#     Jxy     Jyz     Jxz\n")
                f.write(
                    f"        {rb.get('Jxy',0)}       {rb.get('Jyz',0)}       {rb.get('Jxz',0)}\n"
                )
                f.write("#     Ioptoff  Ifail\n")
                f.write(
                    f"     {rb.get('Ioptoff',0)}     {rb.get('Ifail',0)}\n"
                )

        if rbe2:
            for idx, rb in enumerate(rbe2, start=1):
                name = rb.get("name", f"RBE2_{idx}")
                f.write(f"/RBE2/{idx}\n")
                f.write(f"{name}\n")
                f.write("#  N_master   DOF_flags   MSELECT\n")
                f.write(
                    f"   {rb.get('N_master',0)}     {rb.get('DOF_flags','123456')}       {rb.get('MSELECT',1)}\n"
                )
                f.write("#  N_slave_list\n")
                slaves = rb.get('N_slave_list', [])
                if slaves:
                    f.write("   " + "   ".join(str(n) for n in slaves) + "\n")

        if rbe3:
            for idx, rb in enumerate(rbe3, start=1):
                name = rb.get("name", f"RBE3_{idx}")
                f.write(f"/RBE3/{idx}\n")
                f.write(f"{name}\n")
                f.write("#  N_dependent  DOF_flags   MSELECT\n")
                f.write(
                    f"   {rb.get('N_dependent',0)}        {rb.get('DOF_flags','123456')}        {rb.get('MSELECT',0)}\n"
                )
                f.write("#  N_indep  Weight\n")
                for nid, wt in rb.get('independent', []):
                    f.write(f"   {nid}     {wt}\n")

        # 6. PARTS AND PROPERTIES

        if parts:
            check_mats = None if not all_mats and default_material else all_mats
            mapped_parts = _map_parts(parts, mid_map, check_mats)
            for p in mapped_parts:
                pid = int(p.get("id", 1))
                name = p.get("name", f"PART_{pid}")
                prop_id = int(p.get("pid", 1))
                mat_id = int(p.get("mid", 1))
                f.write(f"/PART/{pid}\n")
                f.write(f"{name}\n")
                f.write(f"         {prop_id}         {mat_id}         0\n")

        if properties:
            for prop in properties:
                pid = int(prop.get("id", 1))
                pname = prop.get("name", f"PROP_{pid}")
                ptype = str(prop.get("type", "SHELL")).upper()
                if ptype == "SHELL":
                    thick = prop.get("thickness", thickness)
                    ishell = int(prop.get("Ishell", 24))
                    ismstr = int(prop.get("Ismstr", 0))
                    ish3n = int(prop.get("Ish3n", 0))
                    idrill = int(prop.get("Idrill", 0))
                    p_thick_fail = float(prop.get("P_thick_fail", 0))
                    hm = float(prop.get("hm", 0))
                    hf = float(prop.get("hf", 0))
                    hr = float(prop.get("hr", 0))
                    dm = float(prop.get("dm", 0))
                    dn = float(prop.get("dn", 0))
                    n = int(prop.get("N", 5))
                    istr = int(prop.get("Istrain", 0))
                    ashear = int(prop.get("Ashear", 0))
                    ithick = int(prop.get("Ithick", 1))
                    ip = int(prop.get("Iplas", 1))

                    f.write(f"/PROP/SHELL/{pid}\n")
                    f.write(f"{pname}\n")
                    f.write("#   Ishell    Ismstr     Ish3n    Idrill                         P_thick_fail\n")
                    f.write(f"        {ishell}         {ismstr}         {ish3n}         {idrill}                            {p_thick_fail}\n")
                    f.write("#                 hm                  hf               hr                  dm                  dn\n")
                    f.write(f"                   {hm}                   {hf}                {hr}                   {dm}                   {dn}\n")
                    f.write("#        N   Istrain               Thick           Ashear              Ithick     Iplas\n")
                    f.write(f"         {n}         {istr}                 {thick}                   {ashear}                   {ithick}         {ip}\n")
                elif ptype == "SOLID":
                    isol = int(prop.get("Isolid", 24))
                    ismstr = int(prop.get("Ismstr", 4))
                    icpre = int(prop.get("Icpre", 1))
                    iframe = int(prop.get("Iframe", 1))
                    inpts = int(prop.get("Inpts", 222))
                    qa = float(prop.get("qa", 1.1))
                    qb = float(prop.get("qb", 0.05))
                    dn = float(prop.get("dn", 0.1))
                    h = float(prop.get("h", 0.0))

                    f.write(f"/PROP/SOLID/{pid}\n")
                    f.write(f"{pname}\n")
                    f.write("#  Isolid   Ismstr    Icpre   Iframe\n")
                    f.write(
                        f"       {isol}        {ismstr}        {icpre}        {iframe}\n"
                    )
                    f.write("#  Inpts       qa        qb        dn         h\n")
                    f.write(
                        f"   {inpts:5d}   {qa:<8g}   {qb:<8g}   {dn:<8g}   {h:<8g}\n"
                    )
                else:
                    f.write(f"/PROP/{ptype}/{pid}\n")
                    f.write(f"{pname}\n")
                    f.write("# property parameters not defined\n")

        if subsets:
            for idx, (name, ids) in enumerate(subsets.items(), start=1):
                f.write(f"/SUBSET/{idx}\n")
                f.write(f"{name}\n")
                line: List[str] = []
                for i, sid in enumerate(ids, 1):
                    line.append(str(sid))
                    if i % 10 == 0:
                        f.write(" ".join(line) + "\n")
                        line = []
                if line:
                    f.write(" ".join(line) + "\n")

        if init_velocity:
            nodes_v = init_velocity.get("nodes", [])
            vx = init_velocity.get("vx", 0.0)
            vy = init_velocity.get("vy", 0.0)
            vz = init_velocity.get("vz", 0.0)
            gid = 400
            f.write("/IMPVEL/1\n")
            f.write("0         X         0         0        400         0         0\n")
            f.write(f"{vx} {vy} {vz} 0\n")
            f.write(f"/GRNOD/NODE/{gid}\n")
            f.write("Init_Vel_Nodes\n")
            for nid in nodes_v:
                f.write(f"{nid:10d}\n")

        if gravity:
            g = float(gravity.get("g", 9.81))
            nx = float(gravity.get("nx", 0.0))
            ny = float(gravity.get("ny", 0.0))
            nz = float(gravity.get("nz", -1.0))
            comp = int(gravity.get("comp", 3))
            mag = math.sqrt(nx * nx + ny * ny + nz * nz)
            if mag:
                nx /= mag
                ny /= mag
                nz /= mag
            f.write("/GRAV\n")
            f.write(f"{comp} {g}\n")
            f.write(f"{nx} {ny} {nz}\n")

        f.write("/END\n")

<|MERGE_RESOLUTION|>--- conflicted
+++ resolved
@@ -76,7 +76,7 @@
     return result, id_map
 
 
-<<<<<<< HEAD
+
 def _map_parts(
     parts: List[Dict[str, Any]] | None,
     mid_map: Dict[int, int],
@@ -113,8 +113,7 @@
     return mapped
 
 
-=======
->>>>>>> 72374efe
+
 def _write_interfaces(f, interfaces: List[Dict[str, object]] | None) -> None:
     """Write ``/INTER`` blocks to ``f`` if any interfaces are defined."""
 
