--- conflicted
+++ resolved
@@ -28,14 +28,13 @@
     young: float = DEFAULT_E,
     poisson: float = DEFAULT_NU,
     density: float = DEFAULT_RHO,
-<<<<<<< HEAD
+
     runname: str = DEFAULT_RUNNAME,
     t_end: float = DEFAULT_FINAL_TIME,
     anim_dt: float = DEFAULT_ANIM_DT,
     tfile_dt: float = DEFAULT_HISTORY_DT,
     dt_ratio: float = DEFAULT_DT_RATIO,
-=======
->>>>>>> 034fa18c
+
 ) -> None:
     """Generate ``model_0000.rad`` with optional solver controls.
 
