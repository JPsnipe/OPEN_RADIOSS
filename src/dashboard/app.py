import tempfile
from pathlib import Path
import sys
import json
import math
import subprocess
from typing import Dict, List, Tuple, Optional, Set

# Ensure repository root is on the Python path before importing local modules
root_path = str(Path(__file__).resolve().parents[2])
if root_path not in sys.path:
    sys.path.insert(0, root_path)

import streamlit as st
from cdb2rad.mesh_convert import convert_to_vtk

def _rerun():
    """Compatibility wrapper for streamlit rerun."""
    if hasattr(st, "rerun"):
        st.rerun()
    elif hasattr(st, "experimental_rerun"):
        st.experimental_rerun()


<<<<<<< HEAD
def launch_paraview_server(
    mesh_path: str,
    port: int = 12345,
    host: str = "127.0.0.1",
    verbose: bool = False,
) -> str:
=======
def launch_paraview_server(mesh_path: str, port: int = 12345) -> str:
>>>>>>> 58beb6c9
    """Spawn ParaViewWeb server for the given mesh file."""
    script = Path(__file__).resolve().parents[2] / "scripts" / "pv_visualizer.py"
    tmp = tempfile.NamedTemporaryFile(delete=False, suffix=".vtk")
    tmp.close()
    convert_to_vtk(mesh_path, tmp.name)
<<<<<<< HEAD
    cmd = [
        "python",
        str(script),
        "--data",
        tmp.name,
        "--port",
        str(port),
        "--host",
        host,
    ]
    if verbose:
        cmd.append("--verbose")
    subprocess.Popen(cmd)
    return f"http://{host}:{port}/"
=======
    cmd = ["python", str(script), "--data", tmp.name, "--port", str(port)]
    subprocess.Popen(cmd)
    return f"http://localhost:{port}/"
>>>>>>> 58beb6c9

SDEA_LOGO_URL = (
    "https://sdeasolutions.com/wp-content/uploads/2021/11/"
    "cropped-SDEA_Logo-ORIGINAL-250x250-1.jpg"
)
OPENRADIOSS_LOGO_URL = (
    "https://openradioss.org/wp-content/uploads/2023/07/openradioss-logo.png"
)
ANSYS_LOGO_URL = "https://www.ansys.com/content/dam/company/brand/logos/ansys-logos/ansys-logo.svg"

from cdb2rad.parser import parse_cdb
from cdb2rad.writer_rad import (
    write_rad,
    DEFAULT_RUNNAME,
    DEFAULT_FINAL_TIME,
    DEFAULT_ANIM_DT,
    DEFAULT_HISTORY_DT,
    DEFAULT_DT_RATIO,
    DEFAULT_PRINT_N,
    DEFAULT_PRINT_LINE,
    DEFAULT_STOP_EMAX,
    DEFAULT_STOP_MMAX,
    DEFAULT_STOP_NMAX,
    DEFAULT_STOP_NTH,
    DEFAULT_STOP_NANIM,
    DEFAULT_STOP_NERR,
)
from cdb2rad.writer_inc import write_mesh_inc
from cdb2rad.rad_validator import validate_rad_format
from cdb2rad.utils import check_rad_inputs
from cdb2rad.remote import add_remote_point, next_free_node_id
from cdb2rad.pdf_search import (
    REFERENCE_GUIDE_URL,
    THEORY_MANUAL_URL,
    USER_GUIDE as USER_GUIDE_URL,
)

MAX_EDGES = 10000
MAX_FACES = 15000

# Mappings for dropdown labels with short explanations
LAW_DESCRIPTIONS = {
    "LAW1": "Elástico lineal",
    "LAW2": "Modelo Johnson-Cook",
    "LAW27": "Modelo plástico isotrópico",
    "LAW36": "Modelo material avanzado",
    "LAW44": "Modelo Cowper-Symonds",
}

FAIL_DESCRIPTIONS = {
    "": "Sin criterio de fallo",
    "JOHNSON": "Johnson-Cook failure",
    "BIQUAD": "Criterio Biquadrático",
    "TAB1": "Fallo tabulado",
}

BC_DESCRIPTIONS = {
    "BCS": "Condición fija",
    "PRESCRIBED_MOTION": "Movimiento prescrito",
}

INT_DESCRIPTIONS = {
    "TYPE2": "Nodo-superficie",
    "TYPE7": "Superficie-superficie",
}


# Units to display for each parameter depending on the selected system
UNIT_OPTIONS = ["SI", "Imperial"]

PARAM_UNITS = {
    "Densidad": {"SI": "kg/m3", "Imperial": "lb/in3"},
    "E": {"SI": "MPa", "Imperial": "psi"},
    "A": {"SI": "MPa", "Imperial": "psi"},
    "B": {"SI": "MPa", "Imperial": "psi"},
    "SIG0": {"SI": "MPa", "Imperial": "psi"},
    "SU": {"SI": "MPa", "Imperial": "psi"},
    "Tiempo final": {"SI": "s", "Imperial": "s"},
    "Paso animación": {"SI": "s", "Imperial": "s"},
    "Intervalo historial": {"SI": "s", "Imperial": "s"},
    "Gap": {"SI": "mm", "Imperial": "in"},
    "Stiffness": {"SI": "N/mm", "Imperial": "lbf/in"},
    "Vx": {"SI": "m/s", "Imperial": "ft/s"},
    "Vy": {"SI": "m/s", "Imperial": "ft/s"},
    "Vz": {"SI": "m/s", "Imperial": "ft/s"},
    "g": {"SI": "m/s²", "Imperial": "ft/s²"},
}


def label_with_unit(base: str) -> str:
    unit_sys = st.session_state.get("unit_sys", UNIT_OPTIONS[0])
    unit = PARAM_UNITS.get(base, {}).get(unit_sys)
    return f"{base} ({unit})" if unit else base

def input_with_help(label: str, value: float, key: str):
    """Simplified numeric input without additional help."""
    return st.number_input(label_with_unit(label), value=value, key=key)


def viewer_html(

    nodes: Dict[int, List[float]],
    elements: List[Tuple[int, int, List[int]]],
    selected_eids: Optional[Set[int]] = None,
    max_edges: int = MAX_EDGES,
    max_faces: int = MAX_FACES,
) -> str:
    """Return an HTML snippet with a lightweight Three.js mesh viewer.

    ``selected_eids`` may filter the elements to display. A subset of
    ``max_edges`` edges and ``max_faces`` triangular faces is used when the
    mesh is large to keep the browser responsive.
    """

    if selected_eids:
        elements = [e for e in elements if e[0] in selected_eids]

    if not nodes or not elements:
        return "<p>No data</p>"

    coords = list(nodes.values())
    if len(coords) > max_edges:
        step = max(1, len(coords) // max_edges)
        coords = coords[::step][:max_edges]

    xs = [c[0] for c in coords]
    ys = [c[1] for c in coords]
    zs = [c[2] for c in coords]
    cx = sum(xs) / len(xs)
    cy = sum(ys) / len(ys)
    cz = sum(zs) / len(zs)
    max_r = 0.0
    for x, y, z in coords:
        r = math.sqrt((x - cx) ** 2 + (y - cy) ** 2 + (z - cz) ** 2)
        if r > max_r:
            max_r = r
    cam_dist = max_r * 3 if max_r > 0 else 10.0
    cam_x = cx + cam_dist
    cam_y = cy + cam_dist
    cam_z = cz + cam_dist

    def elem_edges(nids: List[int]) -> List[Tuple[int, int]]:
        if len(nids) == 4:  # shell quad
            idx = [(0, 1), (1, 2), (2, 3), (3, 0)]
        elif len(nids) == 3:  # shell tri
            idx = [(0, 1), (1, 2), (2, 0)]
        elif len(nids) in (8, 20):  # brick/hex
            idx = [
                (0, 1), (1, 2), (2, 3), (3, 0),
                (4, 5), (5, 6), (6, 7), (7, 4),
                (0, 4), (1, 5), (2, 6), (3, 7),
            ]
        elif len(nids) in (4, 10):  # tetra
            idx = [
                (0, 1), (1, 2), (2, 0),
                (0, 3), (1, 3), (2, 3),
            ]
        else:
            idx = [(i, (i + 1) % len(nids)) for i in range(len(nids))]
        return [(nids[a], nids[b]) for a, b in idx if a < len(nids) and b < len(nids)]

    edges = []
    faces = []
    seen = set()

    def add_face(tri: Tuple[int, int, int]):
        if all(n in nodes for n in tri):
            faces.append(nodes[tri[0]] + nodes[tri[1]] + nodes[tri[2]])

    def elem_faces(nids: List[int]) -> List[Tuple[int, int, int]]:
        if len(nids) == 4:  # shell quad
            idx = [(0, 1, 2), (0, 2, 3)]
        elif len(nids) == 3:  # shell tri
            idx = [(0, 1, 2)]
        elif len(nids) in (8, 20):  # brick/hex
            idx = [
                (0, 1, 2), (0, 2, 3),
                (4, 5, 6), (4, 6, 7),
                (0, 1, 5), (0, 5, 4),
                (1, 2, 6), (1, 6, 5),
                (2, 3, 7), (2, 7, 6),
                (3, 0, 4), (3, 4, 7),
            ]
        elif len(nids) in (4, 10):  # tetra
            idx = [
                (0, 1, 2),
                (0, 1, 3),
                (1, 2, 3),
                (0, 2, 3),
            ]
        else:
            idx = []
        return [(nids[a], nids[b], nids[c]) for a, b, c in idx]

    for _eid, _et, nids in elements:
        for a, b in elem_edges(nids):
            key = tuple(sorted((a, b)))
            if key in seen:
                continue
            if a in nodes and b in nodes:
                seen.add(key)
                edges.append(nodes[a] + nodes[b])
            if len(edges) >= max_edges:
                break
        for tri in elem_faces(nids):
            add_face(tri)
            if len(faces) >= max_faces:
                break
        if len(edges) >= max_edges and len(faces) >= max_faces:
            break

    template = """
<div id='c'></div>
<script src='https://cdn.jsdelivr.net/npm/three@0.154.0/build/three.min.js'></script>
<script src='https://cdn.jsdelivr.net/npm/three@0.154.0/examples/jsm/controls/OrbitControls.js'></script>
<script>
const segments = {segs};
const triangles = {tris};
const scene = new THREE.Scene();
const camera = new THREE.PerspectiveCamera(70, 1, 0.1, 1000);
camera.position.set({cam_x}, {cam_y}, {cam_z});
const renderer = new THREE.WebGLRenderer({{antialias:true}});
renderer.setSize(400, 400);
document.getElementById('c').appendChild(renderer.domElement);
const g = new THREE.BufferGeometry();
const verts = new Float32Array(segments.flat());
g.setAttribute('position', new THREE.BufferAttribute(verts, 3));
const m = new THREE.LineBasicMaterial({{color:0x0080ff}});
const lines = new THREE.LineSegments(g, m);
scene.add(lines);
const fg = new THREE.BufferGeometry();
const fverts = new Float32Array(triangles.flat());
fg.setAttribute('position', new THREE.BufferAttribute(fverts, 3));
fg.computeVertexNormals();
const fmat = new THREE.MeshPhongMaterial({{color:0xcccccc, side:THREE.DoubleSide, opacity:0.5, transparent:true}});
const mesh = new THREE.Mesh(fg, fmat);
scene.add(mesh);
scene.add(new THREE.AmbientLight(0x404040));
const dlight = new THREE.DirectionalLight(0xffffff, 0.8);
dlight.position.set(1,1,1);
scene.add(dlight);
const controls = new THREE.OrbitControls(camera, renderer.domElement);
controls.enableDamping = true;
controls.target.set({cx}, {cy}, {cz});
camera.lookAt({cx}, {cy}, {cz});
function animate(){{
  requestAnimationFrame(animate);
  controls.update();
  renderer.render(scene, camera);
}}
animate();
</script>
"""
    return template.format(
        segs=json.dumps(edges),
        tris=json.dumps(faces),
        cam_dist=cam_dist,
        cam_x=cam_x,
        cam_y=cam_y,
        cam_z=cam_z,
        cx=cx,
        cy=cy,
        cz=cz,
    )


@st.cache_data(ttl=3600)
def load_cdb(path: str):
    return parse_cdb(path)


SDEA_BLUE = "#1989FB"
SDEA_ORANGE = "#FFBC7D"
SDEA_DARK = "#1B1825"

style = f"""
<style>
.stApp {{
    background-color: #000000;
    color: white;
}}
.sdea-header {{
    background-color: {SDEA_DARK};
    padding: 10px;
    border-radius: 4px;
    display: flex;
    align-items: center;
    justify-content: space-between;
}}
.sdea-header img {{
    height: 60px;
}}
div.stButton>button {{
    background-color: {SDEA_BLUE};
    color: white;
}}
.app-title {{
    text-align: center;
    color: {SDEA_ORANGE};
    font-size: 2.5em;
    margin-bottom: 0.2em;
}}
</style>
"""
st.markdown(style, unsafe_allow_html=True)

st.markdown(
    "<h1 class='app-title'>\u2728 CDB2Rad Dashboard v0.0</h1>",
    unsafe_allow_html=True,
)

header = st.container()
with header:
    st.markdown('<div class="sdea-header">', unsafe_allow_html=True)
    col1, col2, col3 = st.columns([1, 1, 1])
    with col1:
        st.image(SDEA_LOGO_URL, width=120)
    with col2:
        st.image(OPENRADIOSS_LOGO_URL, width=140)
    with col3:
        st.image(ANSYS_LOGO_URL, width=120)
    st.markdown("</div>", unsafe_allow_html=True)

unit_sel = st.selectbox(
    "Sistema de unidades",
    UNIT_OPTIONS,
    key="unit_sys",
)

uploaded = st.file_uploader("Subir archivo .cdb", type="cdb")

file_path = None
if uploaded is not None:
    tmp = tempfile.NamedTemporaryFile(delete=False, suffix=".cdb")
    tmp.write(uploaded.getvalue())
    tmp.close()
    file_path = tmp.name

if file_path:
    work_dir = st.text_input(
        "Directorio de trabajo",
        value=st.session_state.get("work_dir", str(Path.cwd())),
    )
    st.session_state["work_dir"] = work_dir
    nodes, elements, node_sets, elem_sets, materials = load_cdb(file_path)
    info_tab, preview_tab, inp_tab, rad_tab, help_tab = st.tabs(
        [
            "Información",
            "Vista 3D",
            "Generar INC",
            "Generar RAD",
            "Ayuda",
        ]
    )

    with info_tab:
        st.write("Nodos:", len(nodes))
        st.write("Elementos:", len(elements))
        from cdb2rad.utils import element_summary

        etype_counts, kw_counts = element_summary(elements)
        st.write("Tipos de elemento (CDB):")
        for et, cnt in sorted(etype_counts.items()):
            st.write(f"- Tipo {et}: {cnt} elementos")
        st.write("Tipos en Radioss:")
        for kw, cnt in kw_counts.items():
            st.write(f"- {kw}: {cnt}")
        st.write("Conjuntos de nodos:", len(node_sets))
        for name, nids in node_sets.items():
            st.write(f"- {name}: {len(nids)} nodos")
        st.write("Conjuntos de elementos:", len(elem_sets))
        for name, eids in elem_sets.items():
            st.write(f"- {name}: {len(eids)} elementos")
        st.write("Materiales:")
        for mid, props in materials.items():
            st.write(f"- ID {mid}: {props}")

    with preview_tab:
        st.write("Selecciona conjuntos de elementos para visualizar:")
        selected_sets = st.multiselect(
            "Conjuntos", list(elem_sets.keys()), default=list(elem_sets.keys())
        )
        sel_eids = set()
        for name in selected_sets:
            sel_eids.update(elem_sets.get(name, []))

        html = viewer_html(nodes, elements, selected_eids=sel_eids if sel_eids else None)
        st.components.v1.html(html, height=420)

        port = st.number_input("Puerto ParaView Web", value=12345, step=1)
        if st.button("Visualizar con ParaView Web"):
            url = launch_paraview_server(file_path, port=int(port), verbose=True)
            st.session_state["pvw_url"] = url
        if "pvw_url" in st.session_state:
            st.components.v1.html(
                f'<iframe src="{st.session_state["pvw_url"]}" '
                'style="width:100%;height:600px;border:none;"></iframe>',
                height=620,
            )


    with inp_tab:
        st.subheader("Generar mesh.inc")

        use_sets = st.checkbox("Incluir name selections", value=True)
        use_mats = st.checkbox("Incluir materiales", value=True)
        inc_dir = st.text_input(
            "Directorio de salida",
            value=st.session_state.get("work_dir", str(Path.cwd())),
            key="inc_dir",
        )
        inc_name = st.text_input(
            "Nombre de archivo", value="mesh", key="inc_name"
        )
        overwrite_inc = st.checkbox("Sobrescribir si existe", value=False, key="overwrite_inc")

        if st.button("Generar .inc"):
            out_dir = Path(inc_dir).expanduser()
            out_dir.mkdir(parents=True, exist_ok=True)
            inp_path = out_dir / f"{inc_name}.inc"
            if inp_path.exists() and not overwrite_inc:
                st.error("El archivo ya existe. Elija otro nombre o directorio")
            else:
                write_mesh_inc(
                    nodes,
                    elements,
                    str(inp_path),
                    node_sets=node_sets if use_sets else None,
                    elem_sets=elem_sets if use_sets else None,
                    materials=materials if use_mats else None,
                )
                st.success(f"Fichero generado en: {inp_path}")
                with st.expander("Ver .inc completo"):
                    st.text_area(
                        "mesh.inc", inp_path.read_text(), height=400
                    )

    with rad_tab:
        st.subheader("Generar RAD")
        include_inc = st.checkbox(
            "Incluir línea #include mesh.inc",
            value=True,
            key="include_inc_rad",
        )

        if "impact_materials" not in st.session_state:
            st.session_state["impact_materials"] = []
        if "bcs" not in st.session_state:
            st.session_state["bcs"] = []
        if "interfaces" not in st.session_state:
            st.session_state["interfaces"] = []
        if "next_inter_idx" not in st.session_state:
            st.session_state["next_inter_idx"] = 1
        if "init_vel" not in st.session_state:
            st.session_state["init_vel"] = None
        if "gravity" not in st.session_state:
            st.session_state["gravity"] = None
        if "control_settings" not in st.session_state:
            st.session_state["control_settings"] = None
        if "rbodies" not in st.session_state:
            st.session_state["rbodies"] = []
        if "rbe2" not in st.session_state:
            st.session_state["rbe2"] = []
        if "rbe3" not in st.session_state:
            st.session_state["rbe3"] = []
        if "remote_points" not in st.session_state:
            st.session_state["remote_points"] = []

        extra_nodes = {
            rp["id"]: list(rp["coords"])
            for rp in st.session_state["remote_points"]
        }
        all_nodes = {**nodes, **extra_nodes}
        extra_sets = {
            f"REMOTE_{rp['id']}": [rp['id']] for rp in st.session_state["remote_points"]
        }
        all_node_sets = {**node_sets, **extra_sets}

        with st.expander("Definición de materiales"):
            use_cdb_mats = st.checkbox("Incluir materiales del CDB", value=False)
            # Desactivado por defecto para evitar añadir tarjetas vacías
            use_impact = st.checkbox(
                "Incluir materiales de impacto", value=False
            )

            if use_impact:
                with st.expander("Materiales de impacto"):
                    mat_id = input_with_help(
                        "ID material",
                        len(st.session_state["impact_materials"]) + 1,
                        "mat_id",
                    )
                    law = st.selectbox(
                        "Tipo",
                        list(LAW_DESCRIPTIONS.keys()),
                        format_func=lambda k: f"{k} - {LAW_DESCRIPTIONS[k]}",
                    )
                    dens_i = input_with_help("Densidad", 7800.0, "dens_i")
                    e_i = input_with_help("E", 210000.0, "e_i")
                    nu_i = input_with_help("Poisson", 0.3, "nu_i")
                    extra: Dict[str, float] = {}
                    if law == "LAW2":
                        extra["A"] = input_with_help("A", 200.0, "a_i")
                        extra["B"] = input_with_help("B", 400.0, "b_i")
                        extra["N"] = input_with_help("N", 0.5, "n_i")
                        extra["C"] = input_with_help("C", 0.01, "c_i")
                        extra["EPS0"] = input_with_help("EPS0", 1.0, "eps0_i")
                    elif law == "LAW27":
                        extra["SIG0"] = input_with_help("SIG0", 200.0, "sig0")
                        extra["SU"] = input_with_help("SU", 0.0, "su")
                        extra["EPSU"] = input_with_help("EPSU", 0.0, "epsu")
                    elif law == "LAW36":
                        extra["Fsmooth"] = input_with_help("Fsmooth", 0.0, "fs")
                        extra["Fcut"] = input_with_help("Fcut", 0.0, "fc")
                        extra["Chard"] = input_with_help("Chard", 0.0, "ch")
                    elif law == "LAW44":
                        extra["A"] = input_with_help("A", 0.0, "cow_a")
                        extra["B"] = input_with_help("B", 0.0, "cow_b")
                        extra["N"] = input_with_help("N", 1.0, "cow_n")
                        extra["C"] = input_with_help("C", 0.0, "cow_c")

                    fail_type = st.selectbox(
                        "Modo de fallo",
                        list(FAIL_DESCRIPTIONS.keys()),
                        format_func=lambda k: "Ninguno" if k == "" else f"FAIL/{k} - {FAIL_DESCRIPTIONS[k]}",
                    )
                    fail_params: Dict[str, float] = {}
                    if fail_type:
                        if fail_type == "JOHNSON":
                            fail_params["D1"] = input_with_help("D1", 0.0, "d1")
                            fail_params["D2"] = input_with_help("D2", 0.0, "d2")
                            fail_params["D3"] = input_with_help("D3", 0.0, "d3")
                            fail_params["D4"] = input_with_help("D4", 0.0, "d4")
                            fail_params["D5"] = input_with_help("D5", 0.0, "d5")
                        elif fail_type == "BIQUAD":
                            fail_params["C1"] = input_with_help("C1", 0.0, "c1")
                            fail_params["C2"] = input_with_help("C2", 0.0, "c2")
                            fail_params["C3"] = input_with_help("C3", 0.0, "c3")
                        elif fail_type == "TAB1":
                            fail_params["Dcrit"] = input_with_help("Dcrit", 1.0, "dcrit")

                    if st.button("Añadir material"):
                        data = {
                            "id": int(mat_id),
                            "LAW": law,
                            "EX": e_i,
                            "NUXY": nu_i,
                            "DENS": dens_i,
                        }
                        data.update(extra)
                        if fail_type:
                            data["FAIL"] = {"TYPE": fail_type, **fail_params}
                        st.session_state["impact_materials"].append(data)

                    if st.session_state["impact_materials"]:
                        st.write("Materiales definidos:")
                        for i, mat in enumerate(st.session_state["impact_materials"]):
                            cols = st.columns([4, 1])
                            with cols[0]:
                                st.json(mat)
                            with cols[1]:
                                if st.button("Eliminar", key=f"del_mat_{i}"):
                                    st.session_state["impact_materials"].pop(i)
                                    _rerun()


        with st.expander("Control del cálculo"):
            runname = st.text_input(
                "Nombre de la simulación", value=DEFAULT_RUNNAME
            )
            t_end = input_with_help("Tiempo final", DEFAULT_FINAL_TIME, "t_end")
            if st.checkbox("Definir paso animación", key="en_anim"):
                anim_dt = input_with_help("Paso animación", DEFAULT_ANIM_DT, "anim_dt")
            else:
                anim_dt = None
            if st.checkbox("Definir intervalo historial", key="en_tfile"):
                tfile_dt = input_with_help("Intervalo historial", DEFAULT_HISTORY_DT, "tfile_dt")
            else:
                tfile_dt = None
            if st.checkbox("Definir factor seguridad DT", key="en_dt"):
                dt_ratio = input_with_help(
                    "Factor seguridad DT",
                    DEFAULT_DT_RATIO,
                    "dt_ratio",
                )
            else:
                dt_ratio = None
            adv_enabled = st.checkbox("Activar opciones avanzadas")
            if adv_enabled:
                st.markdown("### Opciones avanzadas")
                if st.checkbox("Definir /PRINT", key="en_print"):
                    print_n = input_with_help("PRINT cada n ciclos", DEFAULT_PRINT_N, "print_n")
                    print_line = input_with_help("Línea cabecera", DEFAULT_PRINT_LINE, "print_line")
                else:
                    print_n = None
                    print_line = None
                rfile_cycle = input_with_help("Ciclos entre RFILE", 0, "rfile_cycle")
                rfile_n = input_with_help("Número de RFILE", 0, "rfile_n")
                h3d_dt = input_with_help("Paso H3D", 0.0, "h3d_dt")
                col1, col2, col3 = st.columns(3)
                with col1:
                    stop_emax = input_with_help("Emax", DEFAULT_STOP_EMAX, "stop_emax")
                with col2:
                    stop_mmax = input_with_help("Mmax", DEFAULT_STOP_MMAX, "stop_mmax")
                with col3:
                    stop_nmax = input_with_help("Nmax", DEFAULT_STOP_NMAX, "stop_nmax")
                col4, col5, col6 = st.columns(3)
                with col4:
                    stop_nth = input_with_help("NTH", DEFAULT_STOP_NTH, "stop_nth")
                with col5:
                    stop_nanim = input_with_help("NANIM", DEFAULT_STOP_NANIM, "stop_nanim")
                with col6:
                    stop_nerr = input_with_help("NERR_POSIT", DEFAULT_STOP_NERR, "stop_nerr")
                adyrel_start = input_with_help("ADYREL inicio", 0.0, "adyrel_start")
                adyrel_stop = input_with_help("ADYREL fin", 0.0, "adyrel_stop")
            else:
                print_n = None
                print_line = None
                rfile_cycle = 0
                rfile_n = 0
                h3d_dt = 0.0
                stop_emax = DEFAULT_STOP_EMAX
                stop_mmax = DEFAULT_STOP_MMAX
                stop_nmax = DEFAULT_STOP_NMAX
                stop_nth = DEFAULT_STOP_NTH
                stop_nanim = DEFAULT_STOP_NANIM
                stop_nerr = DEFAULT_STOP_NERR
                adyrel_start = None
                adyrel_stop = None

            if st.button("Añadir control"):
                st.session_state["control_settings"] = {
                    "runname": runname,
                    "t_end": t_end,
                    "anim_dt": anim_dt,
                    "tfile_dt": tfile_dt,
                    "dt_ratio": dt_ratio,
                    "print_n": int(print_n) if print_n is not None else None,
                    "print_line": int(print_line) if print_line is not None else None,
                    "rfile_cycle": int(rfile_cycle) if rfile_cycle else None,
                    "rfile_n": int(rfile_n) if rfile_n else None,
                    "h3d_dt": h3d_dt if h3d_dt > 0 else None,
                    "stop_emax": stop_emax,
                    "stop_mmax": stop_mmax,
                    "stop_nmax": stop_nmax,
                    "stop_nth": int(stop_nth),
                    "stop_nanim": int(stop_nanim),
                    "stop_nerr": int(stop_nerr),
                    "adyrel_start": adyrel_start,
                    "adyrel_stop": adyrel_stop,
                }
            if st.session_state["control_settings"]:
                st.write("Control de cálculo definido:")
                cols = st.columns([4, 1])
                with cols[0]:
                    st.json(st.session_state["control_settings"])
                with cols[1]:
                    if st.button("Eliminar", key="del_ctrl"):
                        st.session_state["control_settings"] = None
                        _rerun()

        with st.expander("Condiciones de contorno (BCS)"):
            bc_name = st.text_input("Nombre BC", value="Fixed")
            bc_type = st.selectbox(
                "Tipo BC",
                list(BC_DESCRIPTIONS.keys()),
                format_func=lambda k: f"{k} - {BC_DESCRIPTIONS[k]}",
            )
            bc_set = st.selectbox(
                "Conjunto de nodos",
                list(all_node_sets.keys()),
                disabled=not all_node_sets,
            )
            bc_data = {}
            if bc_type == "BCS":
                bc_tra = st.text_input("Traslación (111/000)", value="111")
                bc_rot = st.text_input("Rotación (111/000)", value="111")
                bc_data.update({"tra": bc_tra, "rot": bc_rot})
            else:
                bc_dir = input_with_help("Dirección", 1, "bc_dir")
                bc_val = input_with_help("Valor", 0.0, "bc_val")
                bc_data.update({"dir": int(bc_dir), "value": float(bc_val)})

            if st.button("Añadir BC") and bc_set:
                node_list = all_node_sets.get(bc_set, [])
                entry = {
                    "name": bc_name,
                    "type": bc_type,
                    "nodes": node_list,
                }
                entry.update(bc_data)
                st.session_state["bcs"].append(entry)

            for i, bc in enumerate(st.session_state["bcs"]):
                cols = st.columns([4, 1])
                with cols[0]:
                    st.json(bc)
                with cols[1]:
                    if st.button("Eliminar", key=f"del_bc_{i}"):
                        st.session_state["bcs"].pop(i)
                        _rerun()

        with st.expander("Puntos remotos"):
            colx, coly, colz = st.columns(3)
            with colx:
                rx = st.number_input("X", 0.0, key="rp_x")
            with coly:
                ry = st.number_input("Y", 0.0, key="rp_y")
            with colz:
                rz = st.number_input("Z", 0.0, key="rp_z")
            auto = st.checkbox("ID automático", value=True, key="rp_auto")
            next_id = next_free_node_id(all_nodes)
            rid = st.number_input("ID", value=next_id, key="rp_id", disabled=auto)
            if st.button("Añadir punto remoto"):
                try:
                    if auto:
                        _, nid = add_remote_point(all_nodes, (rx, ry, rz))
                    else:
                        _, nid = add_remote_point(all_nodes, (rx, ry, rz), int(rid))
                    st.session_state["remote_points"].append({"id": nid, "coords": (rx, ry, rz)})
                    _rerun()
                except ValueError as e:
                    st.error(str(e))
            for i, rp in enumerate(st.session_state.get("remote_points", [])):
                cols = st.columns([4, 1])
                with cols[0]:
                    st.write(f"ID {rp['id']} → {rp['coords']}")
                with cols[1]:
                    if st.button("Eliminar", key=f"del_rp_{i}"):
                        st.session_state["remote_points"].pop(i)
                        _rerun()

        with st.expander("Interacciones (INTER)"):
            int_type = st.selectbox(
                "Tipo",
                list(INT_DESCRIPTIONS.keys()),
                key="itf_type",
                format_func=lambda k: f"{k} - {INT_DESCRIPTIONS[k]}",
            )
            idx = st.session_state.get("next_inter_idx", 1)
            def_name = f"{int_type}_{idx}"
            int_name = st.text_input(
                "Nombre interfaz",
                value=st.session_state.get("int_name", def_name),
                key="int_name",
            )
            slave_set = st.selectbox(
                "Conjunto esclavo",
                list(all_node_sets.keys()),
                key="slave_set",
                disabled=not all_node_sets,
            )
            master_set = st.selectbox(
                "Conjunto maestro",
                list(all_node_sets.keys()),
                key="master_set",
                disabled=not all_node_sets,
            )
            fric = input_with_help("Fricción", 0.0, "fric")

            gap = stiff = igap = None
            if int_type == "TYPE7":
                gap = input_with_help("Gap", 0.0, "gap")
                stiff = input_with_help("Stiffness", 0.0, "stiff")
                igap = input_with_help("Igap", 0, "igap")

            if st.button("Añadir interfaz") and slave_set and master_set:
                s_list = all_node_sets.get(slave_set, [])
                m_list = all_node_sets.get(master_set, [])
                if s_list and m_list:
                    itf = {
                        "type": int_type,
                        "name": int_name,
                        "slave": s_list,
                        "master": m_list,
                        "fric": float(fric),
                    }
                    if int_type == "TYPE7":
                        itf.update({
                            "gap": gap,
                            "stiff": stiff,
                            "igap": int(igap),
                        })
                    st.session_state["interfaces"].append(itf)
                    st.session_state["next_inter_idx"] += 1
                    st.session_state["int_name"] = f"{int_type}_{st.session_state['next_inter_idx']}"
                    _rerun()
            for i, itf in enumerate(st.session_state["interfaces"]):
                cols = st.columns([4, 1])
                with cols[0]:
                    st.json(itf)
                with cols[1]:
                    if st.button("Eliminar", key=f"del_itf_{i}"):
                        st.session_state["interfaces"].pop(i)
                        _rerun()

        with st.expander("Rigid Connectors"):
            with st.expander("/RBODY"):
                rb_id = st.number_input("RBID", 1)
                master = st.selectbox("Nodo maestro", list(all_nodes.keys()), key="rbody_master")
                slaves = st.multiselect("Nodos secundarios", list(all_nodes.keys()), key="rb_slaves")
                slave_sets = st.multiselect(
                    "Name selections", list(all_node_sets.keys()), key="rb_sets", disabled=not all_node_sets
                )
                if st.button("Añadir RBODY"):
                    nodes_union = {int(n) for n in slaves}
                    for s in slave_sets:
                        nodes_union.update(all_node_sets.get(s, []))
                    st.session_state["rbodies"].append({
                        "RBID": int(rb_id),
                        "Gnod_id": int(master),
                        "nodes": sorted(nodes_union),
                    })
            for i, rb in enumerate(st.session_state.get("rbodies", [])):
                cols = st.columns([4, 1])
                with cols[0]:
                    st.json(rb)
                with cols[1]:
                    if st.button("Eliminar", key=f"del_rb_{i}"):
                        st.session_state["rbodies"].pop(i)
                        _rerun()

            with st.expander("/RBE2"):
                m = st.selectbox("Master", list(all_nodes.keys()), key="rbe2m")
                slaves2 = st.multiselect("Slaves", list(all_nodes.keys()), key="rbe2s")
                slave_sets2 = st.multiselect(
                    "Name selections", list(all_node_sets.keys()), key="rbe2_sets", disabled=not all_node_sets
                )
                if st.button("Añadir RBE2"):
                    nodes_union = {int(n) for n in slaves2}
                    for s in slave_sets2:
                        nodes_union.update(all_node_sets.get(s, []))
                    st.session_state["rbe2"].append({
                        "N_master": int(m),
                        "N_slave_list": sorted(nodes_union),
                    })
            for i, rb in enumerate(st.session_state.get("rbe2", [])):
                cols = st.columns([4, 1])
                with cols[0]:
                    st.json(rb)
                with cols[1]:
                    if st.button("Eliminar", key=f"del_rbe2_{i}"):
                        st.session_state["rbe2"].pop(i)
                        _rerun()

            with st.expander("/RBE3"):
                dep = st.selectbox("Dependiente", list(all_nodes.keys()), key="rbe3d")
                indep_nodes = st.multiselect("Independientes", list(all_nodes.keys()), key="rbe3i")
                indep_sets = st.multiselect(
                    "Name selections", list(all_node_sets.keys()), key="rbe3_sets", disabled=not all_node_sets
                )
                if st.button("Añadir RBE3"):
                    nodes_union = {int(n) for n in indep_nodes}
                    for s in indep_sets:
                        nodes_union.update(all_node_sets.get(s, []))
                    st.session_state["rbe3"].append({
                        "N_dependent": int(dep),
                        "independent": [(nid, 1.0) for nid in sorted(nodes_union)],
                    })
            for i, rb in enumerate(st.session_state.get("rbe3", [])):
                cols = st.columns([4, 1])
                with cols[0]:
                    st.json(rb)
                with cols[1]:
                    if st.button("Eliminar", key=f"del_rbe3_{i}"):
                        st.session_state["rbe3"].pop(i)
                        _rerun()

        with st.expander("Velocidad inicial (IMPVEL)"):
            vel_set = st.selectbox(
                "Conjunto de nodos",
                list(all_node_sets.keys()),
                key="vel_set",
                disabled=not all_node_sets,
            )
            vx = input_with_help("Vx", 0.0, "vx")
            vy = input_with_help("Vy", 0.0, "vy")
            vz = input_with_help("Vz", 0.0, "vz")
            if st.button("Asignar velocidad") and vel_set:
                n_list = all_node_sets.get(vel_set, [])
                st.session_state["init_vel"] = {
                    "nodes": n_list,
                    "vx": vx,
                    "vy": vy,
                    "vz": vz,
                }
            if st.session_state["init_vel"]:
                cols = st.columns([4, 1])
                with cols[0]:
                    st.json(st.session_state["init_vel"])
                with cols[1]:
                    if st.button("Eliminar", key="del_initvel"):
                        st.session_state["init_vel"] = None
                        _rerun()

        with st.expander("Carga de gravedad (GRAVITY)"):
            g = input_with_help("g", 9.81, "grav_g")
            nx = input_with_help("nx", 0.0, "grav_nx")
            ny = input_with_help("ny", 0.0, "grav_ny")
            nz = input_with_help("nz", -1.0, "grav_nz")
            comp = input_with_help("Componente", 3, "grav_comp")
            if st.button("Asignar gravedad"):
                st.session_state["gravity"] = {
                    "g": g,
                    "nx": nx,
                    "ny": ny,
                    "nz": nz,
                    "comp": int(comp),
                }
            if st.session_state["gravity"]:
                cols = st.columns([4, 1])
                with cols[0]:
                    st.json(st.session_state["gravity"])
                with cols[1]:
                    if st.button("Eliminar", key="del_gravity"):
                        st.session_state["gravity"] = None
                        _rerun()


        rad_dir = st.text_input(
            "Directorio de salida",
            value=st.session_state.get("work_dir", str(Path.cwd())),
            key="rad_dir",
        )
        rad_name = st.text_input(
            "Nombre de archivo RAD", value="model_0000", key="rad_name"
        )
        overwrite_rad = st.checkbox("Sobrescribir si existe", value=False, key="overwrite_rad")

        if st.button("Chequear configuracion"):
            errs = check_rad_inputs(
                use_cdb_mats,
                materials,
                use_impact,
                st.session_state.get("impact_materials"),
                st.session_state.get("bcs"),
                st.session_state.get("interfaces"),
            )
            if errs:
                for e in errs:
                    st.error(e)
            else:
                st.success("Configuracion OK")


        if st.button("Generar .rad"):
            out_dir = Path(rad_dir).expanduser()
            out_dir.mkdir(parents=True, exist_ok=True)
            rad_path = out_dir / f"{rad_name}.rad"
            mesh_path = out_dir / "mesh.inc"
            impact_defined = use_impact and st.session_state.get("impact_materials")
            if (rad_path.exists() or mesh_path.exists()) and not overwrite_rad:
                st.error("El archivo ya existe. Elija otro nombre o directorio")
            else:
                extra = None
                if use_impact and st.session_state["impact_materials"]:
                        extra = {
                            m["id"]: {k: v for k, v in m.items() if k != "id"}
                            for m in st.session_state["impact_materials"]
                        }
                ctrl = st.session_state.get("control_settings")
                if ctrl:
                    runname = ctrl.get("runname", runname)
                    t_end = ctrl.get("t_end", t_end)
                    anim_dt = ctrl.get("anim_dt", anim_dt)
                    tfile_dt = ctrl.get("tfile_dt", tfile_dt)
                    dt_ratio = ctrl.get("dt_ratio", dt_ratio)
                    print_n = ctrl.get("print_n", print_n)
                    print_line = ctrl.get("print_line", print_line)
                    rfile_cycle = ctrl.get("rfile_cycle", rfile_cycle)
                    rfile_n = ctrl.get("rfile_n", rfile_n)
                    h3d_dt = ctrl.get("h3d_dt", h3d_dt)
                    stop_emax = ctrl.get("stop_emax", stop_emax)
                    stop_mmax = ctrl.get("stop_mmax", stop_mmax)
                    stop_nmax = ctrl.get("stop_nmax", stop_nmax)
                    stop_nth = ctrl.get("stop_nth", stop_nth)
                    stop_nanim = ctrl.get("stop_nanim", stop_nanim)
                    stop_nerr = ctrl.get("stop_nerr", stop_nerr)
                    adyrel_start = ctrl.get("adyrel_start", adyrel_start)
                    adyrel_stop = ctrl.get("adyrel_stop", adyrel_stop)
                if not include_inc:
                    write_mesh_inc(all_nodes, elements, str(mesh_path), node_sets=all_node_sets)
                write_rad(
                        all_nodes,
                        elements,
                        str(rad_path),
                        mesh_inc=str(mesh_path),
                        include_inc=include_inc,
                        node_sets=all_node_sets,
                        elem_sets=elem_sets,
                        materials=materials if use_cdb_mats else None,
                        extra_materials=extra,

                        runname=runname,
                        t_end=t_end,
                        anim_dt=anim_dt,
                        tfile_dt=tfile_dt,
                        dt_ratio=dt_ratio,
                        print_n=int(print_n) if print_n is not None else None,
                        print_line=int(print_line) if print_line is not None else None,
                        rfile_cycle=int(rfile_cycle) if rfile_cycle else None,
                        rfile_n=int(rfile_n) if rfile_n else None,
                        h3d_dt=h3d_dt if h3d_dt > 0 else None,
                        stop_emax=stop_emax,
                        stop_mmax=stop_mmax,
                        stop_nmax=stop_nmax,
                        stop_nth=int(stop_nth),
                        stop_nanim=int(stop_nanim),
                        stop_nerr=int(stop_nerr),
                        adyrel=(adyrel_start, adyrel_stop),

                        boundary_conditions=st.session_state.get("bcs"),
                        interfaces=st.session_state.get("interfaces"),
                        rbody=st.session_state.get("rbodies"),
                        rbe2=st.session_state.get("rbe2"),
                        rbe3=st.session_state.get("rbe3"),
                        init_velocity=st.session_state.get("init_vel"),
                        gravity=st.session_state.get("gravity"),
                    )
                try:
                    validate_rad_format(str(rad_path))
                    st.info("Formato RAD OK")
                except ValueError as e:
                    st.error(f"Error formato: {e}")
                st.success(f"Ficheros generados en: {rad_path}")
                with st.expander("Ver .rad completo"):
                    st.text_area(
                        "model.rad", rad_path.read_text(), height=400
                    )

    with help_tab:
        st.subheader("Documentación")
        st.markdown(
            f"[Reference Guide]({REFERENCE_GUIDE_URL}) | "
            f"[User Guide]({USER_GUIDE_URL}) | "
            f"[Theory Manual]({THEORY_MANUAL_URL})"
        )

else:
    st.info("Sube un archivo .cdb")<|MERGE_RESOLUTION|>--- conflicted
+++ resolved
@@ -22,22 +22,20 @@
         st.experimental_rerun()
 
 
-<<<<<<< HEAD
+
 def launch_paraview_server(
     mesh_path: str,
     port: int = 12345,
     host: str = "127.0.0.1",
     verbose: bool = False,
 ) -> str:
-=======
-def launch_paraview_server(mesh_path: str, port: int = 12345) -> str:
->>>>>>> 58beb6c9
+
     """Spawn ParaViewWeb server for the given mesh file."""
     script = Path(__file__).resolve().parents[2] / "scripts" / "pv_visualizer.py"
     tmp = tempfile.NamedTemporaryFile(delete=False, suffix=".vtk")
     tmp.close()
     convert_to_vtk(mesh_path, tmp.name)
-<<<<<<< HEAD
+
     cmd = [
         "python",
         str(script),
@@ -52,11 +50,7 @@
         cmd.append("--verbose")
     subprocess.Popen(cmd)
     return f"http://{host}:{port}/"
-=======
-    cmd = ["python", str(script), "--data", tmp.name, "--port", str(port)]
-    subprocess.Popen(cmd)
-    return f"http://localhost:{port}/"
->>>>>>> 58beb6c9
+
 
 SDEA_LOGO_URL = (
     "https://sdeasolutions.com/wp-content/uploads/2021/11/"
