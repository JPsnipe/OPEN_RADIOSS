--- conflicted
+++ resolved
@@ -160,33 +160,23 @@
 ELASTO_PLASTIC_LAWS = {"LAW2", "LAW27", "LAW36", "LAW44"}
 
 # Default property templates for quick insertion
-<<<<<<< HEAD
+
 # Values match typical Radioss recommendations:
 #  - HEXA8: co-rotational formulation, 1 IP
 #  - TETRA4: co-rotational formulation, 1 IP
-=======
-
-# Values match typical Radioss recommendations:
-#  - HEXA8: co-rotational formulation, 1 IP
-#  - TETRA4: co-rotational formulation, full integration
->>>>>>> 8c04c6a7
+
 #  - QUAD4: classic shell with QEPH formulation
 DEFAULT_PROPERTIES = {
     "HEXA8": {
         "type": "SOLID",
         "Isolid": 24,  # BRICK8 1x1x1 co-rotational
-<<<<<<< HEAD
-=======
-
-
->>>>>>> 8c04c6a7
         "Ismstr": 2,
         "Icpre": 3,
         "Iframe": 2,
     },
     "TETRA4": {
         "type": "SOLID",
-<<<<<<< HEAD
+
         # Valores por defecto según la ayuda de Radioss
         #   Isolid=1: formulación co-rotacional
         #   Ismstr=2: deformaciones medias
@@ -196,25 +186,16 @@
         "Ismstr": 2,
         "Icpre": 1,
         "Iframe": 0,
-=======
-
-        "Isolid": 18,  # TETRA4 full integration
-
-        "Ismstr": 2,
-        "Icpre": 3,
-        "Iframe": 2,
->>>>>>> 8c04c6a7
+
     },
     "QUAD4": {
         "type": "SHELL",
         "thickness": DEFAULT_THICKNESS,
-<<<<<<< HEAD
+
         "Ishell": 24,  # Q4 with improved hourglass
-=======
-
-        "Ishell": 24,  # Q4 with improved hourglass
-
->>>>>>> 8c04c6a7
+
+
+
         "Iplas": 2,
         "Ithick": 2,
         "Istrain": 1,
