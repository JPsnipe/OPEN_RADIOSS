import tempfile
from pathlib import Path
import sys
import json
import math
import subprocess
from typing import Dict, List, Tuple, Optional, Set

# Ensure repository root is on the Python path before importing local modules
root_path = str(Path(__file__).resolve().parents[2])
if root_path not in sys.path:
    sys.path.insert(0, root_path)

import streamlit as st
from cdb2rad.mesh_convert import convert_to_vtk, mesh_to_temp_vtk

def _rerun():
    """Compatibility wrapper for streamlit rerun."""
    if hasattr(st, "rerun"):
        st.rerun()
    elif hasattr(st, "experimental_rerun"):
        st.experimental_rerun()



def launch_paraview_server(
    mesh_path: str | None = None,
    *,
    nodes: Dict[int, List[float]] | None = None,
    elements: List[Tuple[int, int, List[int]]] | None = None,
    port: int = 12345,
    host: str = "127.0.0.1",
    verbose: bool = False,
) -> str:

    """Spawn ParaViewWeb server for ``mesh_path`` or an in-memory mesh."""
    script = Path(__file__).resolve().parents[2] / "scripts" / "pv_visualizer.py"

    if mesh_path:
        tmp = tempfile.NamedTemporaryFile(delete=False, suffix=".vtk")
        tmp.close()
        convert_to_vtk(mesh_path, tmp.name)
        data_path = tmp.name
    elif nodes is not None and elements is not None:
        data_path = mesh_to_temp_vtk(nodes, elements)
    else:
        raise ValueError("mesh_path or nodes/elements must be provided")

    cmd = [
        "python",
        str(script),
        "--data",
        data_path,
        "--port",
        str(port),
        "--host",
        host,
    ]
    if verbose:
        cmd.append("--verbose")
    subprocess.Popen(cmd)
    return f"http://{host}:{port}/"


SDEA_LOGO_URL = (
    "https://sdeasolutions.com/wp-content/uploads/2021/11/"
    "cropped-SDEA_Logo-ORIGINAL-250x250-1.jpg"
)
OPENRADIOSS_LOGO_URL = (
    "https://openradioss.org/wp-content/uploads/2023/07/openradioss-logo.png"
)
ANSYS_LOGO_URL = "https://www.ansys.com/content/dam/company/brand/logos/ansys-logos/ansys-logo.svg"

from cdb2rad.parser import parse_cdb
from cdb2rad.writer_rad import (
    write_rad,
    DEFAULT_RUNNAME,
    DEFAULT_FINAL_TIME,
    DEFAULT_ANIM_DT,
    DEFAULT_HISTORY_DT,
    DEFAULT_DT_RATIO,
    DEFAULT_PRINT_N,
    DEFAULT_PRINT_LINE,
    DEFAULT_STOP_EMAX,
    DEFAULT_STOP_MMAX,
    DEFAULT_STOP_NMAX,
    DEFAULT_STOP_NTH,
    DEFAULT_STOP_NANIM,
    DEFAULT_STOP_NERR,
    DEFAULT_THICKNESS,
)
from cdb2rad.writer_inc import write_mesh_inc
from cdb2rad.rad_validator import validate_rad_format
from cdb2rad.utils import check_rad_inputs
from cdb2rad.remote import add_remote_point, next_free_node_id
from cdb2rad.pdf_search import (
    REFERENCE_GUIDE_URL,
    THEORY_MANUAL_URL,
    USER_GUIDE as USER_GUIDE_URL,
)

MAX_EDGES = 10000
MAX_FACES = 15000

# Mappings for dropdown labels with short explanations
LAW_DESCRIPTIONS = {
    "LAW1": "Elástico lineal",
    "LAW2": "Modelo Johnson-Cook",
    "LAW27": "Modelo plástico isotrópico",
    "LAW36": "Modelo material avanzado",
    "LAW44": "Modelo Cowper-Symonds",
}

FAIL_DESCRIPTIONS = {
    "": "Sin criterio de fallo",
    "JOHNSON": "Johnson-Cook failure",
    "BIQUAD": "Criterio Biquadrático",
    "TAB1": "Fallo tabulado",
}

BC_DESCRIPTIONS = {
    "BCS": "Condición fija",
    "PRESCRIBED_MOTION": "Movimiento prescrito",
}

INT_DESCRIPTIONS = {
    "TYPE2": "Nodo-superficie",
    "TYPE7": "Superficie-superficie",
}


# Units to display for each parameter depending on the selected system
UNIT_OPTIONS = ["SI", "Imperial"]

PARAM_UNITS = {
    "Densidad": {"SI": "kg/m3", "Imperial": "lb/in3"},
    "E": {"SI": "MPa", "Imperial": "psi"},
    "A": {"SI": "MPa", "Imperial": "psi"},
    "B": {"SI": "MPa", "Imperial": "psi"},
    "SIG0": {"SI": "MPa", "Imperial": "psi"},
    "SU": {"SI": "MPa", "Imperial": "psi"},
    "Tiempo final": {"SI": "s", "Imperial": "s"},
    "Paso animación": {"SI": "s", "Imperial": "s"},
    "Intervalo historial": {"SI": "s", "Imperial": "s"},
    "Gap": {"SI": "mm", "Imperial": "in"},
    "Stiffness": {"SI": "N/mm", "Imperial": "lbf/in"},
    "Vx": {"SI": "m/s", "Imperial": "ft/s"},
    "Vy": {"SI": "m/s", "Imperial": "ft/s"},
    "Vz": {"SI": "m/s", "Imperial": "ft/s"},
    "g": {"SI": "m/s²", "Imperial": "ft/s²"},
}


def label_with_unit(base: str) -> str:
    unit_sys = st.session_state.get("unit_sys", UNIT_OPTIONS[0])
    unit = PARAM_UNITS.get(base, {}).get(unit_sys)
    return f"{base} ({unit})" if unit else base

def input_with_help(label: str, value: float, key: str):
    """Simplified numeric input without additional help."""
    return st.number_input(label_with_unit(label), value=value, key=key)


def viewer_html(

    nodes: Dict[int, List[float]],
    elements: List[Tuple[int, int, List[int]]],
    selected_eids: Optional[Set[int]] = None,
    max_edges: int = MAX_EDGES,
    max_faces: int = MAX_FACES,
) -> str:
    """Return an HTML snippet with a lightweight Three.js mesh viewer.

    ``selected_eids`` may filter the elements to display. A subset of
    ``max_edges`` edges and ``max_faces`` triangular faces is used when the
    mesh is large to keep the browser responsive.
    """

    if selected_eids:
        elements = [e for e in elements if e[0] in selected_eids]

    if not nodes or not elements:
        return "<p>No data</p>"

    coords = list(nodes.values())
    if len(coords) > max_edges:
        step = max(1, len(coords) // max_edges)
        coords = coords[::step][:max_edges]

    xs = [c[0] for c in coords]
    ys = [c[1] for c in coords]
    zs = [c[2] for c in coords]
    cx = sum(xs) / len(xs)
    cy = sum(ys) / len(ys)
    cz = sum(zs) / len(zs)
    max_r = 0.0
    for x, y, z in coords:
        r = math.sqrt((x - cx) ** 2 + (y - cy) ** 2 + (z - cz) ** 2)
        if r > max_r:
            max_r = r
    cam_dist = max_r * 3 if max_r > 0 else 10.0
    cam_x = cx + cam_dist
    cam_y = cy + cam_dist
    cam_z = cz + cam_dist

    def elem_edges(nids: List[int]) -> List[Tuple[int, int]]:
        if len(nids) == 4:  # shell quad
            idx = [(0, 1), (1, 2), (2, 3), (3, 0)]
        elif len(nids) == 3:  # shell tri
            idx = [(0, 1), (1, 2), (2, 0)]
        elif len(nids) in (8, 20):  # brick/hex
            idx = [
                (0, 1), (1, 2), (2, 3), (3, 0),
                (4, 5), (5, 6), (6, 7), (7, 4),
                (0, 4), (1, 5), (2, 6), (3, 7),
            ]
        elif len(nids) in (4, 10):  # tetra
            idx = [
                (0, 1), (1, 2), (2, 0),
                (0, 3), (1, 3), (2, 3),
            ]
        else:
            idx = [(i, (i + 1) % len(nids)) for i in range(len(nids))]
        return [(nids[a], nids[b]) for a, b in idx if a < len(nids) and b < len(nids)]

    edges = []
    faces = []
    seen = set()

    def add_face(tri: Tuple[int, int, int]):
        if all(n in nodes for n in tri):
            faces.append(nodes[tri[0]] + nodes[tri[1]] + nodes[tri[2]])

    def elem_faces(nids: List[int]) -> List[Tuple[int, int, int]]:
        if len(nids) == 4:  # shell quad
            idx = [(0, 1, 2), (0, 2, 3)]
        elif len(nids) == 3:  # shell tri
            idx = [(0, 1, 2)]
        elif len(nids) in (8, 20):  # brick/hex
            idx = [
                (0, 1, 2), (0, 2, 3),
                (4, 5, 6), (4, 6, 7),
                (0, 1, 5), (0, 5, 4),
                (1, 2, 6), (1, 6, 5),
                (2, 3, 7), (2, 7, 6),
                (3, 0, 4), (3, 4, 7),
            ]
        elif len(nids) in (4, 10):  # tetra
            idx = [
                (0, 1, 2),
                (0, 1, 3),
                (1, 2, 3),
                (0, 2, 3),
            ]
        else:
            idx = []
        return [(nids[a], nids[b], nids[c]) for a, b, c in idx]

    for _eid, _et, nids in elements:
        for a, b in elem_edges(nids):
            key = tuple(sorted((a, b)))
            if key in seen:
                continue
            if a in nodes and b in nodes:
                seen.add(key)
                edges.append(nodes[a] + nodes[b])
            if len(edges) >= max_edges:
                break
        for tri in elem_faces(nids):
            add_face(tri)
            if len(faces) >= max_faces:
                break
        if len(edges) >= max_edges and len(faces) >= max_faces:
            break

    template = """
<div id='c'></div>
<script src='https://cdn.jsdelivr.net/npm/three@0.154.0/build/three.min.js'></script>
<script src='https://cdn.jsdelivr.net/npm/three@0.154.0/examples/jsm/controls/OrbitControls.js'></script>
<script>
const segments = {segs};
const triangles = {tris};
const scene = new THREE.Scene();
const camera = new THREE.PerspectiveCamera(70, 1, 0.1, 1000);
camera.position.set({cam_x}, {cam_y}, {cam_z});
const renderer = new THREE.WebGLRenderer({{antialias:true}});
renderer.setSize(400, 400);
document.getElementById('c').appendChild(renderer.domElement);
const g = new THREE.BufferGeometry();
const verts = new Float32Array(segments.flat());
g.setAttribute('position', new THREE.BufferAttribute(verts, 3));
const m = new THREE.LineBasicMaterial({{color:0x0080ff}});
const lines = new THREE.LineSegments(g, m);
scene.add(lines);
const fg = new THREE.BufferGeometry();
const fverts = new Float32Array(triangles.flat());
fg.setAttribute('position', new THREE.BufferAttribute(fverts, 3));
fg.computeVertexNormals();
const fmat = new THREE.MeshPhongMaterial({{color:0xcccccc, side:THREE.DoubleSide, opacity:0.5, transparent:true}});
const mesh = new THREE.Mesh(fg, fmat);
scene.add(mesh);
scene.add(new THREE.AmbientLight(0x404040));
const dlight = new THREE.DirectionalLight(0xffffff, 0.8);
dlight.position.set(1,1,1);
scene.add(dlight);
const controls = new THREE.OrbitControls(camera, renderer.domElement);
controls.enableDamping = true;
controls.target.set({cx}, {cy}, {cz});
camera.lookAt({cx}, {cy}, {cz});
function animate(){{
  requestAnimationFrame(animate);
  controls.update();
  renderer.render(scene, camera);
}}
animate();
</script>
"""
    return template.format(
        segs=json.dumps(edges),
        tris=json.dumps(faces),
        cam_dist=cam_dist,
        cam_x=cam_x,
        cam_y=cam_y,
        cam_z=cam_z,
        cx=cx,
        cy=cy,
        cz=cz,
    )


@st.cache_data(ttl=3600)
def load_cdb(path: str):
    return parse_cdb(path)


SDEA_BLUE = "#1989FB"
SDEA_ORANGE = "#FFBC7D"
SDEA_DARK = "#1B1825"

style = f"""
<style>
.stApp {{
    background-color: #000000;
    color: white;
}}
.sdea-header {{
    background-color: {SDEA_DARK};
    padding: 10px;
    border-radius: 4px;
    display: flex;
    align-items: center;
    justify-content: space-between;
}}
.sdea-header img {{
    height: 60px;
}}
div.stButton>button {{
    background-color: {SDEA_BLUE};
    color: white;
}}
.app-title {{
    text-align: center;
    color: {SDEA_ORANGE};
    font-size: 2.5em;
    margin-bottom: 0.2em;
}}
</style>
"""
st.markdown(style, unsafe_allow_html=True)

st.markdown(
    "<h1 class='app-title'>\u2728 CDB2Rad Dashboard v0.0</h1>",
    unsafe_allow_html=True,
)

header = st.container()
with header:
    st.markdown('<div class="sdea-header">', unsafe_allow_html=True)
    col1, col2, col3 = st.columns([1, 1, 1])
    with col1:
        st.image(SDEA_LOGO_URL, width=120)
    with col2:
        st.image(OPENRADIOSS_LOGO_URL, width=140)
    with col3:
        st.image(ANSYS_LOGO_URL, width=120)
    st.markdown("</div>", unsafe_allow_html=True)

unit_sel = st.selectbox(
    "Sistema de unidades",
    UNIT_OPTIONS,
    key="unit_sys",
)

uploaded = st.file_uploader("Subir archivo .cdb", type="cdb")

file_path = None
if uploaded is not None:
    tmp = tempfile.NamedTemporaryFile(delete=False, suffix=".cdb")
    tmp.write(uploaded.getvalue())
    tmp.close()
    file_path = tmp.name

if file_path:
    work_dir = st.text_input(
        "Directorio de trabajo",
        value=st.session_state.get("work_dir", str(Path.cwd())),
    )
    st.session_state["work_dir"] = work_dir

    if "parts" not in st.session_state:
        st.session_state["parts"] = []
    nodes, elements, node_sets, elem_sets, materials = load_cdb(file_path)
    info_tab, preview_tab, settings_tab, inp_tab, rad_tab, help_tab = st.tabs(
        [
            "Información",
            "Vista 3D",
            "Settings",
            "Generar INC",
            "Generar RAD",
            "Ayuda",
        ]
    )

    with info_tab:
        st.write("Nodos:", len(nodes))
        st.write("Elementos:", len(elements))
        from cdb2rad.utils import element_summary

        etype_counts, kw_counts = element_summary(elements)
        st.write("Tipos de elemento (CDB):")
        for et, cnt in sorted(etype_counts.items()):
            st.write(f"- Tipo {et}: {cnt} elementos")
        st.write("Tipos en Radioss:")
        for kw, cnt in kw_counts.items():
            st.write(f"- {kw}: {cnt}")
        st.write("Conjuntos de nodos:", len(node_sets))
        for name, nids in node_sets.items():
            st.write(f"- {name}: {len(nids)} nodos")
        all_elem_sets = {**elem_sets, **st.session_state.get("subsets", {})}
        st.write("Conjuntos de elementos:", len(all_elem_sets))
        for name, eids in all_elem_sets.items():
            st.write(f"- {name}: {len(eids)} elementos")
        if st.session_state["parts"]:
            st.write("Partes definidas:")
            for part in st.session_state["parts"]:
                st.write(f"- {part['name']} (ID {part['id']}) → {part['set']}")
        st.write("Materiales:")
        for mid, props in materials.items():
            st.write(f"- ID {mid}: {props}")

    with preview_tab:
        st.write("Selecciona conjuntos de elementos para visualizar:")
        all_elem_sets = {**elem_sets, **st.session_state.get("subsets", {})}
        selected_sets = st.multiselect(
            "Conjuntos", list(all_elem_sets.keys()), default=list(all_elem_sets.keys())
        )
        sel_eids = set()
        for name in selected_sets:
            sel_eids.update(all_elem_sets.get(name, []))

        html = viewer_html(nodes, elements, selected_eids=sel_eids if sel_eids else None)
        st.components.v1.html(html, height=420)

        port = st.number_input("Puerto ParaView Web", value=12345, step=1)
        if st.button("Visualizar con ParaView Web"):
            url = launch_paraview_server(
                nodes=nodes,
                elements=elements,
                port=int(port),
                verbose=True,
            )
            st.session_state["pvw_url"] = url
        if "pvw_url" in st.session_state:
            st.components.v1.html(
                f'<iframe src="{st.session_state["pvw_url"]}" '
                'style="width:100%;height:600px;border:none;"></iframe>',
                height=620,
            )


    with settings_tab:
        st.subheader("Configuración de propiedades")
        if "properties" not in st.session_state:
            st.session_state["properties"] = []
        if "parts" not in st.session_state:
            st.session_state["parts"] = []

        with st.expander("Definir propiedad"):
            pid = st.number_input("ID propiedad", value=len(st.session_state["properties"]) + 1, key="prop_id")
            pname = st.text_input("Nombre", value=f"PROP_{pid}", key="prop_name")
            ptype = st.selectbox("Tipo", ["SHELL", "SOLID"], key="prop_type")
            if ptype == "SHELL":
                thick = st.number_input("Espesor", value=DEFAULT_THICKNESS, key="prop_thick")
            else:
                thick = None
            if st.button("Añadir propiedad"):
                data = {"id": int(pid), "name": pname, "type": ptype}
                if thick is not None:
                    data["thickness"] = thick
                st.session_state["properties"].append(data)

        if st.session_state["properties"]:
            st.write("Propiedades definidas:")
            for i, pr in enumerate(st.session_state["properties"]):
                cols = st.columns([4, 1])
                with cols[0]:
                    st.json(pr)
                with cols[1]:
                    if st.button("Eliminar", key=f"del_prop_{i}"):
                        st.session_state["properties"].pop(i)
                        _rerun()

        with st.expander("Definir parte"):
            part_id = st.number_input("ID parte", value=len(st.session_state["parts"]) + 1, key="part_id")
            part_name = st.text_input("Nombre parte", value=f"PART_{part_id}", key="part_name")
            prop_opts = [p["id"] for p in st.session_state["properties"]]
            pid_sel = st.selectbox("Propiedad", prop_opts, disabled=not prop_opts, key="part_pid")
            mid_sel = st.number_input("Material ID", value=1, key="part_mid")
            if st.button("Añadir parte"):
                st.session_state["parts"].append({
                    "id": int(part_id),
                    "name": part_name,
                    "pid": int(pid_sel) if prop_opts else 1,
                    "mid": int(mid_sel),
                })

        if st.session_state["parts"]:
            st.write("Partes definidas:")
            for i, pt in enumerate(st.session_state["parts"]):
                cols = st.columns([4, 1])
                with cols[0]:
                    st.json(pt)
                with cols[1]:
                    if st.button("Eliminar", key=f"del_part_{i}"):
                        st.session_state["parts"].pop(i)
                        _rerun()

    with inp_tab:
        st.subheader("Generar mesh.inc")

        use_sets = st.checkbox("Incluir name selections", value=True)
        use_mats = st.checkbox("Incluir materiales", value=True)
        inc_dir = st.text_input(
            "Directorio de salida",
            value=st.session_state.get("work_dir", str(Path.cwd())),
            key="inc_dir",
        )
        inc_name = st.text_input(
            "Nombre de archivo", value="mesh", key="inc_name"
        )
        overwrite_inc = st.checkbox("Sobrescribir si existe", value=False, key="overwrite_inc")

        if st.button("Generar .inc"):
            out_dir = Path(inc_dir).expanduser()
            out_dir.mkdir(parents=True, exist_ok=True)
            inp_path = out_dir / f"{inc_name}.inc"
            if inp_path.exists() and not overwrite_inc:
                st.error("El archivo ya existe. Elija otro nombre o directorio")
            else:
                all_elem_sets = {**elem_sets, **st.session_state.get("subsets", {})}
                write_mesh_inc(
                    nodes,
                    elements,
                    str(inp_path),
                    node_sets=node_sets if use_sets else None,
                    elem_sets=all_elem_sets if use_sets else None,
                    materials=materials if use_mats else None,
                )
                st.success(f"Fichero generado en: {inp_path}")
                with st.expander("Ver .inc completo"):
                    st.text_area(
                        "mesh.inc", inp_path.read_text(), height=400
                    )

    with rad_tab:
        st.subheader("Generar RAD")
        include_inc = st.checkbox(
            "Incluir línea #include mesh.inc",
            value=True,
            key="include_inc_rad",
        )

        if "impact_materials" not in st.session_state:
            st.session_state["impact_materials"] = []
        if "bcs" not in st.session_state:
            st.session_state["bcs"] = []
        if "interfaces" not in st.session_state:
            st.session_state["interfaces"] = []
        if "next_inter_idx" not in st.session_state:
            st.session_state["next_inter_idx"] = 1
        if "init_vel" not in st.session_state:
            st.session_state["init_vel"] = None
        if "gravity" not in st.session_state:
            st.session_state["gravity"] = None
        if "control_settings" not in st.session_state:
            st.session_state["control_settings"] = None
        if "rbodies" not in st.session_state:
            st.session_state["rbodies"] = []
        if "rbe2" not in st.session_state:
            st.session_state["rbe2"] = []
        if "rbe3" not in st.session_state:
            st.session_state["rbe3"] = []
        if "remote_points" not in st.session_state:
            st.session_state["remote_points"] = []
<<<<<<< HEAD
        if "properties" not in st.session_state:
            st.session_state["properties"] = []
        if "parts" not in st.session_state:
            st.session_state["parts"] = []
=======
        if "parts" not in st.session_state:
            st.session_state["parts"] = []
        if "subsets" not in st.session_state:
            st.session_state["subsets"] = {}
>>>>>>> 9b267886

        extra_nodes = {
            rp["id"]: list(rp["coords"])
            for rp in st.session_state["remote_points"]
        }
        all_nodes = {**nodes, **extra_nodes}
        extra_sets = {
            f"REMOTE_{rp['id']}": [rp['id']] for rp in st.session_state["remote_points"]
        }
        all_node_sets = {**node_sets, **extra_sets}
        all_elem_sets = {**elem_sets, **st.session_state["subsets"]}

        part_node_sets = {}
        for part in st.session_state["parts"]:
            set_name = part.get("set")
            eids = all_elem_sets.get(set_name, [])
            nodes_in_part = {nid for eid, _et, ns in elements if eid in eids for nid in ns}
            if nodes_in_part:
                part_node_sets[part["name"]] = sorted(nodes_in_part)

        all_node_sets.update(part_node_sets)

        with st.expander("Definición de materiales"):
            use_cdb_mats = st.checkbox("Incluir materiales del CDB", value=False)
            # Desactivado por defecto para evitar añadir tarjetas vacías
            use_impact = st.checkbox(
                "Incluir materiales de impacto", value=False
            )

            if use_impact:
                with st.expander("Materiales de impacto"):
                    mat_id = input_with_help(
                        "ID material",
                        len(st.session_state["impact_materials"]) + 1,
                        "mat_id",
                    )
                    law = st.selectbox(
                        "Tipo",
                        list(LAW_DESCRIPTIONS.keys()),
                        format_func=lambda k: f"{k} - {LAW_DESCRIPTIONS[k]}",
                    )
                    dens_i = input_with_help("Densidad", 7800.0, "dens_i")
                    e_i = input_with_help("E", 210000.0, "e_i")
                    nu_i = input_with_help("Poisson", 0.3, "nu_i")
                    extra: Dict[str, float] = {}
                    if law == "LAW2":
                        extra["A"] = input_with_help("A", 200.0, "a_i")
                        extra["B"] = input_with_help("B", 400.0, "b_i")
                        extra["N"] = input_with_help("N", 0.5, "n_i")
                        extra["C"] = input_with_help("C", 0.01, "c_i")
                        extra["EPS0"] = input_with_help("EPS0", 1.0, "eps0_i")
                    elif law == "LAW27":
                        extra["SIG0"] = input_with_help("SIG0", 200.0, "sig0")
                        extra["SU"] = input_with_help("SU", 0.0, "su")
                        extra["EPSU"] = input_with_help("EPSU", 0.0, "epsu")
                    elif law == "LAW36":
                        extra["Fsmooth"] = input_with_help("Fsmooth", 0.0, "fs")
                        extra["Fcut"] = input_with_help("Fcut", 0.0, "fc")
                        extra["Chard"] = input_with_help("Chard", 0.0, "ch")
                    elif law == "LAW44":
                        extra["A"] = input_with_help("A", 0.0, "cow_a")
                        extra["B"] = input_with_help("B", 0.0, "cow_b")
                        extra["N"] = input_with_help("N", 1.0, "cow_n")
                        extra["C"] = input_with_help("C", 0.0, "cow_c")

                    fail_type = st.selectbox(
                        "Modo de fallo",
                        list(FAIL_DESCRIPTIONS.keys()),
                        format_func=lambda k: "Ninguno" if k == "" else f"FAIL/{k} - {FAIL_DESCRIPTIONS[k]}",
                    )
                    fail_params: Dict[str, float] = {}
                    if fail_type:
                        if fail_type == "JOHNSON":
                            fail_params["D1"] = input_with_help("D1", 0.0, "d1")
                            fail_params["D2"] = input_with_help("D2", 0.0, "d2")
                            fail_params["D3"] = input_with_help("D3", 0.0, "d3")
                            fail_params["D4"] = input_with_help("D4", 0.0, "d4")
                            fail_params["D5"] = input_with_help("D5", 0.0, "d5")
                        elif fail_type == "BIQUAD":
                            fail_params["C1"] = input_with_help("C1", 0.0, "c1")
                            fail_params["C2"] = input_with_help("C2", 0.0, "c2")
                            fail_params["C3"] = input_with_help("C3", 0.0, "c3")
                        elif fail_type == "TAB1":
                            fail_params["Dcrit"] = input_with_help("Dcrit", 1.0, "dcrit")

                    if st.button("Añadir material"):
                        data = {
                            "id": int(mat_id),
                            "LAW": law,
                            "EX": e_i,
                            "NUXY": nu_i,
                            "DENS": dens_i,
                        }
                        data.update(extra)
                        if fail_type:
                            data["FAIL"] = {"TYPE": fail_type, **fail_params}
                        st.session_state["impact_materials"].append(data)

                    if st.session_state["impact_materials"]:
                        st.write("Materiales definidos:")
                        for i, mat in enumerate(st.session_state["impact_materials"]):
                            cols = st.columns([4, 1])
                            with cols[0]:
                                st.json(mat)
                            with cols[1]:
                                if st.button("Eliminar", key=f"del_mat_{i}"):
                                    st.session_state["impact_materials"].pop(i)
                                    _rerun()

        with st.expander("Bloques (/PART y /SUBSET)"):
            with st.expander("/SUBSET"):
                sub_name = st.text_input("Nombre subset", key="sub_name")
                base_sets = st.multiselect(
                    "Conjuntos base", list(all_elem_sets.keys()), key="sub_sets"
                )
                manual = st.text_area("IDs manuales", key="sub_ids")
                if st.button("Añadir subset") and sub_name:
                    ids = set()
                    for s in base_sets:
                        ids.update(all_elem_sets.get(s, []))
                    for tok in manual.replace(',', ' ').split():
                        try:
                            ids.add(int(tok))
                        except ValueError:
                            pass
                    if ids:
                        st.session_state["subsets"][sub_name] = sorted(ids)
                        _rerun()
            for name, ids in st.session_state["subsets"].items():
                cols = st.columns([4, 1])
                with cols[0]:
                    st.write(f"{name}: {len(ids)} elementos")
                with cols[1]:
                    if st.button("Eliminar", key=f"del_subset_{name}"):
                        del st.session_state["subsets"][name]
                        _rerun()

            with st.expander("/PART"):
                pid = st.number_input("ID", 1, key="part_id")
                pname = st.text_input("Nombre part", key="part_name")
                sel_set = st.selectbox(
                    "Subset o conjunto", list(all_elem_sets.keys()), key="part_set", disabled=not all_elem_sets
                )
                mat_pid = st.number_input("Material ID", 1, key="part_mat")
                if st.button("Añadir part") and pname and sel_set:
                    st.session_state["parts"].append({
                        "id": int(pid),
                        "name": pname,
                        "set": sel_set,
                        "mat": int(mat_pid),
                    })
                    _rerun()
            for i, part in enumerate(st.session_state["parts"]):
                cols = st.columns([4, 1])
                with cols[0]:
                    st.write(f"{part['name']} → {part['set']} (ID {part['id']})")
                with cols[1]:
                    if st.button("Eliminar", key=f"del_part_{i}"):
                        st.session_state["parts"].pop(i)
                        _rerun()


        with st.expander("Control del cálculo"):
            runname = st.text_input(
                "Nombre de la simulación", value=DEFAULT_RUNNAME
            )
            t_end = input_with_help("Tiempo final", DEFAULT_FINAL_TIME, "t_end")
            if st.checkbox("Definir paso animación", key="en_anim"):
                anim_dt = input_with_help("Paso animación", DEFAULT_ANIM_DT, "anim_dt")
            else:
                anim_dt = None
            if st.checkbox("Definir intervalo historial", key="en_tfile"):
                tfile_dt = input_with_help("Intervalo historial", DEFAULT_HISTORY_DT, "tfile_dt")
            else:
                tfile_dt = None
            if st.checkbox("Definir factor seguridad DT", key="en_dt"):
                dt_ratio = input_with_help(
                    "Factor seguridad DT",
                    DEFAULT_DT_RATIO,
                    "dt_ratio",
                )
            else:
                dt_ratio = None
            adv_enabled = st.checkbox("Activar opciones avanzadas")
            if adv_enabled:
                st.markdown("### Opciones avanzadas")
                if st.checkbox("Definir /PRINT", key="en_print"):
                    print_n = input_with_help("PRINT cada n ciclos", DEFAULT_PRINT_N, "print_n")
                    print_line = input_with_help("Línea cabecera", DEFAULT_PRINT_LINE, "print_line")
                else:
                    print_n = None
                    print_line = None
                rfile_cycle = input_with_help("Ciclos entre RFILE", 0, "rfile_cycle")
                rfile_n = input_with_help("Número de RFILE", 0, "rfile_n")
                h3d_dt = input_with_help("Paso H3D", 0.0, "h3d_dt")
                col1, col2, col3 = st.columns(3)
                with col1:
                    stop_emax = input_with_help("Emax", DEFAULT_STOP_EMAX, "stop_emax")
                with col2:
                    stop_mmax = input_with_help("Mmax", DEFAULT_STOP_MMAX, "stop_mmax")
                with col3:
                    stop_nmax = input_with_help("Nmax", DEFAULT_STOP_NMAX, "stop_nmax")
                col4, col5, col6 = st.columns(3)
                with col4:
                    stop_nth = input_with_help("NTH", DEFAULT_STOP_NTH, "stop_nth")
                with col5:
                    stop_nanim = input_with_help("NANIM", DEFAULT_STOP_NANIM, "stop_nanim")
                with col6:
                    stop_nerr = input_with_help("NERR_POSIT", DEFAULT_STOP_NERR, "stop_nerr")
                adyrel_start = input_with_help("ADYREL inicio", 0.0, "adyrel_start")
                adyrel_stop = input_with_help("ADYREL fin", 0.0, "adyrel_stop")
            else:
                print_n = None
                print_line = None
                rfile_cycle = 0
                rfile_n = 0
                h3d_dt = 0.0
                stop_emax = DEFAULT_STOP_EMAX
                stop_mmax = DEFAULT_STOP_MMAX
                stop_nmax = DEFAULT_STOP_NMAX
                stop_nth = DEFAULT_STOP_NTH
                stop_nanim = DEFAULT_STOP_NANIM
                stop_nerr = DEFAULT_STOP_NERR
                adyrel_start = None
                adyrel_stop = None

            if st.button("Añadir control"):
                st.session_state["control_settings"] = {
                    "runname": runname,
                    "t_end": t_end,
                    "anim_dt": anim_dt,
                    "tfile_dt": tfile_dt,
                    "dt_ratio": dt_ratio,
                    "print_n": int(print_n) if print_n is not None else None,
                    "print_line": int(print_line) if print_line is not None else None,
                    "rfile_cycle": int(rfile_cycle) if rfile_cycle else None,
                    "rfile_n": int(rfile_n) if rfile_n else None,
                    "h3d_dt": h3d_dt if h3d_dt > 0 else None,
                    "stop_emax": stop_emax,
                    "stop_mmax": stop_mmax,
                    "stop_nmax": stop_nmax,
                    "stop_nth": int(stop_nth),
                    "stop_nanim": int(stop_nanim),
                    "stop_nerr": int(stop_nerr),
                    "adyrel_start": adyrel_start,
                    "adyrel_stop": adyrel_stop,
                }
            if st.session_state["control_settings"]:
                st.write("Control de cálculo definido:")
                cols = st.columns([4, 1])
                with cols[0]:
                    st.json(st.session_state["control_settings"])
                with cols[1]:
                    if st.button("Eliminar", key="del_ctrl"):
                        st.session_state["control_settings"] = None
                        _rerun()

        with st.expander("Condiciones de contorno (BCS)"):
            bc_name = st.text_input("Nombre BC", value="Fixed")
            bc_type = st.selectbox(
                "Tipo BC",
                list(BC_DESCRIPTIONS.keys()),
                format_func=lambda k: f"{k} - {BC_DESCRIPTIONS[k]}",
            )
            bc_set = st.selectbox(
                "Conjunto de nodos",
                list(all_node_sets.keys()),
                disabled=not all_node_sets,
            )
            bc_data = {}
            if bc_type == "BCS":
                bc_tra = st.text_input("Traslación (111/000)", value="111")
                bc_rot = st.text_input("Rotación (111/000)", value="111")
                bc_data.update({"tra": bc_tra, "rot": bc_rot})
            else:
                bc_dir = input_with_help("Dirección", 1, "bc_dir")
                bc_val = input_with_help("Valor", 0.0, "bc_val")
                bc_data.update({"dir": int(bc_dir), "value": float(bc_val)})

            if st.button("Añadir BC") and bc_set:
                node_list = all_node_sets.get(bc_set, [])
                entry = {
                    "name": bc_name,
                    "type": bc_type,
                    "nodes": node_list,
                }
                entry.update(bc_data)
                st.session_state["bcs"].append(entry)

            for i, bc in enumerate(st.session_state["bcs"]):
                cols = st.columns([4, 1])
                with cols[0]:
                    st.json(bc)
                with cols[1]:
                    if st.button("Eliminar", key=f"del_bc_{i}"):
                        st.session_state["bcs"].pop(i)
                        _rerun()

        with st.expander("Puntos remotos"):
            colx, coly, colz = st.columns(3)
            with colx:
                rx = st.number_input("X", 0.0, key="rp_x")
            with coly:
                ry = st.number_input("Y", 0.0, key="rp_y")
            with colz:
                rz = st.number_input("Z", 0.0, key="rp_z")
            auto = st.checkbox("ID automático", value=True, key="rp_auto")
            next_id = next_free_node_id(all_nodes)
            rid = st.number_input("ID", value=next_id, key="rp_id", disabled=auto)
            if st.button("Añadir punto remoto"):
                try:
                    if auto:
                        _, nid = add_remote_point(all_nodes, (rx, ry, rz))
                    else:
                        _, nid = add_remote_point(all_nodes, (rx, ry, rz), int(rid))
                    st.session_state["remote_points"].append({"id": nid, "coords": (rx, ry, rz)})
                    _rerun()
                except ValueError as e:
                    st.error(str(e))
            for i, rp in enumerate(st.session_state.get("remote_points", [])):
                cols = st.columns([4, 1])
                with cols[0]:
                    st.write(f"ID {rp['id']} → {rp['coords']}")
                with cols[1]:
                    if st.button("Eliminar", key=f"del_rp_{i}"):
                        st.session_state["remote_points"].pop(i)
                        _rerun()

        with st.expander("Interacciones (INTER)"):
            int_type = st.selectbox(
                "Tipo",
                list(INT_DESCRIPTIONS.keys()),
                key="itf_type",
                format_func=lambda k: f"{k} - {INT_DESCRIPTIONS[k]}",
            )
            idx = st.session_state.get("next_inter_idx", 1)
            def_name = f"{int_type}_{idx}"
            int_name = st.text_input(
                "Nombre interfaz",
                value=st.session_state.get("int_name", def_name),
                key="int_name",
            )
            slave_set = st.selectbox(
                "Conjunto esclavo",
                list(all_node_sets.keys()),
                key="slave_set",
                disabled=not all_node_sets,
            )
            master_set = st.selectbox(
                "Conjunto maestro",
                list(all_node_sets.keys()),
                key="master_set",
                disabled=not all_node_sets,
            )
            fric = input_with_help("Fricción", 0.0, "fric")

            gap = stiff = igap = None
            if int_type == "TYPE7":
                gap = input_with_help("Gap", 0.0, "gap")
                stiff = input_with_help("Stiffness", 0.0, "stiff")
                igap = input_with_help("Igap", 0, "igap")

            if st.button("Añadir interfaz") and slave_set and master_set:
                s_list = all_node_sets.get(slave_set, [])
                m_list = all_node_sets.get(master_set, [])
                if s_list and m_list:
                    itf = {
                        "type": int_type,
                        "name": int_name,
                        "slave": s_list,
                        "master": m_list,
                        "fric": float(fric),
                    }
                    if int_type == "TYPE7":
                        itf.update({
                            "gap": gap,
                            "stiff": stiff,
                            "igap": int(igap),
                        })
                    st.session_state["interfaces"].append(itf)
                    st.session_state["next_inter_idx"] += 1
                    st.session_state["int_name"] = f"{int_type}_{st.session_state['next_inter_idx']}"
                    _rerun()
            for i, itf in enumerate(st.session_state["interfaces"]):
                cols = st.columns([4, 1])
                with cols[0]:
                    st.json(itf)
                with cols[1]:
                    if st.button("Eliminar", key=f"del_itf_{i}"):
                        st.session_state["interfaces"].pop(i)
                        _rerun()

        with st.expander("Rigid Connectors"):
            with st.expander("/RBODY"):
                rb_id = st.number_input("RBID", 1)
                master = st.selectbox("Nodo maestro", list(all_nodes.keys()), key="rbody_master")
                slaves = st.multiselect("Nodos secundarios", list(all_nodes.keys()), key="rb_slaves")
                slave_sets = st.multiselect(
                    "Name selections", list(all_node_sets.keys()), key="rb_sets", disabled=not all_node_sets
                )
                if st.button("Añadir RBODY"):
                    nodes_union = {int(n) for n in slaves}
                    for s in slave_sets:
                        nodes_union.update(all_node_sets.get(s, []))
                    st.session_state["rbodies"].append({
                        "RBID": int(rb_id),
                        "Gnod_id": int(master),
                        "nodes": sorted(nodes_union),
                    })
            for i, rb in enumerate(st.session_state.get("rbodies", [])):
                cols = st.columns([4, 1])
                with cols[0]:
                    st.json(rb)
                with cols[1]:
                    if st.button("Eliminar", key=f"del_rb_{i}"):
                        st.session_state["rbodies"].pop(i)
                        _rerun()

            with st.expander("/RBE2"):
                m = st.selectbox("Master", list(all_nodes.keys()), key="rbe2m")
                slaves2 = st.multiselect("Slaves", list(all_nodes.keys()), key="rbe2s")
                slave_sets2 = st.multiselect(
                    "Name selections", list(all_node_sets.keys()), key="rbe2_sets", disabled=not all_node_sets
                )
                if st.button("Añadir RBE2"):
                    nodes_union = {int(n) for n in slaves2}
                    for s in slave_sets2:
                        nodes_union.update(all_node_sets.get(s, []))
                    st.session_state["rbe2"].append({
                        "N_master": int(m),
                        "N_slave_list": sorted(nodes_union),
                    })
            for i, rb in enumerate(st.session_state.get("rbe2", [])):
                cols = st.columns([4, 1])
                with cols[0]:
                    st.json(rb)
                with cols[1]:
                    if st.button("Eliminar", key=f"del_rbe2_{i}"):
                        st.session_state["rbe2"].pop(i)
                        _rerun()

            with st.expander("/RBE3"):
                dep = st.selectbox("Dependiente", list(all_nodes.keys()), key="rbe3d")
                indep_nodes = st.multiselect("Independientes", list(all_nodes.keys()), key="rbe3i")
                indep_sets = st.multiselect(
                    "Name selections", list(all_node_sets.keys()), key="rbe3_sets", disabled=not all_node_sets
                )
                if st.button("Añadir RBE3"):
                    nodes_union = {int(n) for n in indep_nodes}
                    for s in indep_sets:
                        nodes_union.update(all_node_sets.get(s, []))
                    st.session_state["rbe3"].append({
                        "N_dependent": int(dep),
                        "independent": [(nid, 1.0) for nid in sorted(nodes_union)],
                    })
            for i, rb in enumerate(st.session_state.get("rbe3", [])):
                cols = st.columns([4, 1])
                with cols[0]:
                    st.json(rb)
                with cols[1]:
                    if st.button("Eliminar", key=f"del_rbe3_{i}"):
                        st.session_state["rbe3"].pop(i)
                        _rerun()

        with st.expander("Velocidad inicial (IMPVEL)"):
            vel_set = st.selectbox(
                "Conjunto de nodos",
                list(all_node_sets.keys()),
                key="vel_set",
                disabled=not all_node_sets,
            )
            vx = input_with_help("Vx", 0.0, "vx")
            vy = input_with_help("Vy", 0.0, "vy")
            vz = input_with_help("Vz", 0.0, "vz")
            if st.button("Asignar velocidad") and vel_set:
                n_list = all_node_sets.get(vel_set, [])
                st.session_state["init_vel"] = {
                    "nodes": n_list,
                    "vx": vx,
                    "vy": vy,
                    "vz": vz,
                }
            if st.session_state["init_vel"]:
                cols = st.columns([4, 1])
                with cols[0]:
                    st.json(st.session_state["init_vel"])
                with cols[1]:
                    if st.button("Eliminar", key="del_initvel"):
                        st.session_state["init_vel"] = None
                        _rerun()

        with st.expander("Carga de gravedad (GRAVITY)"):
            g = input_with_help("g", 9.81, "grav_g")
            nx = input_with_help("nx", 0.0, "grav_nx")
            ny = input_with_help("ny", 0.0, "grav_ny")
            nz = input_with_help("nz", -1.0, "grav_nz")
            comp = input_with_help("Componente", 3, "grav_comp")
            if st.button("Asignar gravedad"):
                st.session_state["gravity"] = {
                    "g": g,
                    "nx": nx,
                    "ny": ny,
                    "nz": nz,
                    "comp": int(comp),
                }
            if st.session_state["gravity"]:
                cols = st.columns([4, 1])
                with cols[0]:
                    st.json(st.session_state["gravity"])
                with cols[1]:
                    if st.button("Eliminar", key="del_gravity"):
                        st.session_state["gravity"] = None
                        _rerun()


        rad_dir = st.text_input(
            "Directorio de salida",
            value=st.session_state.get("work_dir", str(Path.cwd())),
            key="rad_dir",
        )
        rad_name = st.text_input(
            "Nombre de archivo RAD", value="model_0000", key="rad_name"
        )
        overwrite_rad = st.checkbox("Sobrescribir si existe", value=False, key="overwrite_rad")

        if st.button("Chequear configuracion"):
            errs = check_rad_inputs(
                use_cdb_mats,
                materials,
                use_impact,
                st.session_state.get("impact_materials"),
                st.session_state.get("bcs"),
                st.session_state.get("interfaces"),
            )
            if errs:
                for e in errs:
                    st.error(e)
            else:
                st.success("Configuracion OK")


        if st.button("Generar .rad"):
            out_dir = Path(rad_dir).expanduser()
            out_dir.mkdir(parents=True, exist_ok=True)
            rad_path = out_dir / f"{rad_name}.rad"
            mesh_path = out_dir / "mesh.inc"
            impact_defined = use_impact and st.session_state.get("impact_materials")
            if (rad_path.exists() or mesh_path.exists()) and not overwrite_rad:
                st.error("El archivo ya existe. Elija otro nombre o directorio")
            else:
                extra = None
                if use_impact and st.session_state["impact_materials"]:
                        extra = {
                            m["id"]: {k: v for k, v in m.items() if k != "id"}
                            for m in st.session_state["impact_materials"]
                        }
                ctrl = st.session_state.get("control_settings")
                if ctrl:
                    runname = ctrl.get("runname", runname)
                    t_end = ctrl.get("t_end", t_end)
                    anim_dt = ctrl.get("anim_dt", anim_dt)
                    tfile_dt = ctrl.get("tfile_dt", tfile_dt)
                    dt_ratio = ctrl.get("dt_ratio", dt_ratio)
                    print_n = ctrl.get("print_n", print_n)
                    print_line = ctrl.get("print_line", print_line)
                    rfile_cycle = ctrl.get("rfile_cycle", rfile_cycle)
                    rfile_n = ctrl.get("rfile_n", rfile_n)
                    h3d_dt = ctrl.get("h3d_dt", h3d_dt)
                    stop_emax = ctrl.get("stop_emax", stop_emax)
                    stop_mmax = ctrl.get("stop_mmax", stop_mmax)
                    stop_nmax = ctrl.get("stop_nmax", stop_nmax)
                    stop_nth = ctrl.get("stop_nth", stop_nth)
                    stop_nanim = ctrl.get("stop_nanim", stop_nanim)
                    stop_nerr = ctrl.get("stop_nerr", stop_nerr)
                    adyrel_start = ctrl.get("adyrel_start", adyrel_start)
                    adyrel_stop = ctrl.get("adyrel_stop", adyrel_stop)
                if not include_inc:
                    write_mesh_inc(all_nodes, elements, str(mesh_path), node_sets=all_node_sets)
                all_elem_sets = {**elem_sets, **st.session_state.get("subsets", {})}
                write_rad(
                        all_nodes,
                        elements,
                        str(rad_path),
                        mesh_inc=str(mesh_path),
                        include_inc=include_inc,
                        node_sets=all_node_sets,
                        elem_sets=all_elem_sets,
                        materials=materials if use_cdb_mats else None,
                        extra_materials=extra,

                        runname=runname,
                        t_end=t_end,
                        anim_dt=anim_dt,
                        tfile_dt=tfile_dt,
                        dt_ratio=dt_ratio,
                        print_n=int(print_n) if print_n is not None else None,
                        print_line=int(print_line) if print_line is not None else None,
                        rfile_cycle=int(rfile_cycle) if rfile_cycle else None,
                        rfile_n=int(rfile_n) if rfile_n else None,
                        h3d_dt=h3d_dt if h3d_dt > 0 else None,
                        stop_emax=stop_emax,
                        stop_mmax=stop_mmax,
                        stop_nmax=stop_nmax,
                        stop_nth=int(stop_nth),
                        stop_nanim=int(stop_nanim),
                        stop_nerr=int(stop_nerr),
                        adyrel=(adyrel_start, adyrel_stop),

                        boundary_conditions=st.session_state.get("bcs"),
                        interfaces=st.session_state.get("interfaces"),
                        rbody=st.session_state.get("rbodies"),
                        rbe2=st.session_state.get("rbe2"),
                        rbe3=st.session_state.get("rbe3"),
                        init_velocity=st.session_state.get("init_vel"),
                        gravity=st.session_state.get("gravity"),
                        properties=st.session_state.get("properties"),
                        parts=st.session_state.get("parts"),
                    )
                try:
                    validate_rad_format(str(rad_path))
                    st.info("Formato RAD OK")
                except ValueError as e:
                    st.error(f"Error formato: {e}")
                st.success(f"Ficheros generados en: {rad_path}")
                with st.expander("Ver .rad completo"):
                    st.text_area(
                        "model.rad", rad_path.read_text(), height=400
                    )

    with help_tab:
        st.subheader("Documentación")
        st.markdown(
            f"[Reference Guide]({REFERENCE_GUIDE_URL}) | "
            f"[User Guide]({USER_GUIDE_URL}) | "
            f"[Theory Manual]({THEORY_MANUAL_URL})"
        )

else:
    st.info("Sube un archivo .cdb")<|MERGE_RESOLUTION|>--- conflicted
+++ resolved
@@ -602,17 +602,12 @@
             st.session_state["rbe3"] = []
         if "remote_points" not in st.session_state:
             st.session_state["remote_points"] = []
-<<<<<<< HEAD
+
         if "properties" not in st.session_state:
             st.session_state["properties"] = []
         if "parts" not in st.session_state:
             st.session_state["parts"] = []
-=======
-        if "parts" not in st.session_state:
-            st.session_state["parts"] = []
-        if "subsets" not in st.session_state:
-            st.session_state["subsets"] = {}
->>>>>>> 9b267886
+
 
         extra_nodes = {
             rp["id"]: list(rp["coords"])
