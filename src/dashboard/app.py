--- conflicted
+++ resolved
@@ -14,14 +14,12 @@
 OPENRADIOSS_LOGO_URL = (
     "https://openradioss.org/wp-content/uploads/2023/07/openradioss-logo.png"
 )
-<<<<<<< HEAD
+
 ANSYS_LOGO_URL = (
     "https://www.ansys.com/content/dam/company/brand/logos/"
     "ansys-logos/ansys-logo.svg"
 )
-=======
-ANSYS_LOGO_URL = "https://www.ansys.com/content/dam/company/brand/logos/ansys-logos/ansys-logo.svg"
->>>>>>> 0682c18a
+
 
 root_path = str(Path(__file__).resolve().parents[2])
 if root_path not in sys.path:
@@ -93,33 +91,24 @@
     return parse_cdb(path)
 
 
-<<<<<<< HEAD
+
 # Color scheme using SDEA's darker palette for better contrast
 SDEA_BLUE = "#0A2B5D"  # dark engineering blue
 SDEA_ORANGE = "#FF9A56"
 SDEA_DARK = "#0D1117"  # near black background
-=======
-SDEA_BLUE = "#1989FB"
-SDEA_ORANGE = "#FFBC7D"
-SDEA_DARK = "#1B1825"
->>>>>>> 0682c18a
+
 
 style = f"""
 <style>
 .stApp {{
-<<<<<<< HEAD
+
     background-color: {SDEA_DARK};
     color: #F0F0F0;
 }}
 .sdea-header {{
     background-color: {SDEA_BLUE};
     color: #FFFFFF;
-=======
-    background-color: #f5f5f5;
-}}
-.sdea-header {{
-    background-color: {SDEA_DARK};
->>>>>>> 0682c18a
+
     padding: 10px;
     border-radius: 4px;
     display: flex;
@@ -130,14 +119,10 @@
     height: 60px;
 }}
 div.stButton>button {{
-<<<<<<< HEAD
+
     background-color: {SDEA_ORANGE};
     color: #1B1825;
-=======
-    background-color: {SDEA_BLUE};
-    color: white;
->>>>>>> 0682c18a
-}}
+
 </style>
 """
 st.markdown(style, unsafe_allow_html=True)
