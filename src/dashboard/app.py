import tempfile
from pathlib import Path
import sys
import json
import math
import subprocess
from typing import Dict, List, Tuple, Optional, Set

# Ensure repository root is on the Python path before importing local modules
root_path = str(Path(__file__).resolve().parents[2])
if root_path not in sys.path:
    sys.path.insert(0, root_path)

try:
    import streamlit as st
    STREAMLIT_AVAILABLE = True
except ModuleNotFoundError:  # allow importing without streamlit for testing
    STREAMLIT_AVAILABLE = False
    class _DummyStreamlit:
        def __init__(self):
            self.session_state = {}
            self.components = type('comp', (), {'v1': self})()

        def __getattr__(self, name):
            if name in {'columns', 'tabs'}:
                return lambda x=None, **k: [self for _ in range(len(x) if isinstance(x, (list, tuple)) else 1)]
            if name in {'container', 'expander'}:
                return lambda *a, **k: self
            if name == 'html':
                return lambda *a, **k: None
            if name == 'cache_data':
                def decorator(func=None, **kwargs):
                    if func is None:
                        return lambda f: f
                    return func
                return decorator
            return lambda *a, **k: None

        def __call__(self, *a, **k):
            return None

        def __enter__(self):
            return self

        def __exit__(self, exc_type, exc_val, exc_tb):
            pass

    st = _DummyStreamlit()
from cdb2rad.mesh_convert import convert_to_vtk, mesh_to_temp_vtk

from cdb2rad.vtk_writer import write_vtk, write_vtp


def _rerun():
    """Compatibility wrapper for streamlit rerun."""
    if hasattr(st, "rerun"):
        st.rerun()
    elif hasattr(st, "experimental_rerun"):
        st.experimental_rerun()



def launch_paraview_server(
    mesh_path: str | None = None,
    *,
    nodes: Dict[int, List[float]] | None = None,
    elements: List[Tuple[int, int, List[int]]] | None = None,
    port: int = 12345,
    host: str = "127.0.0.1",
    verbose: bool = False,
) -> str:

    """Spawn ParaViewWeb server for ``mesh_path`` or an in-memory mesh."""
    script = Path(__file__).resolve().parents[2] / "scripts" / "pv_visualizer.py"

    if mesh_path:
        tmp = tempfile.NamedTemporaryFile(delete=False, suffix=".vtk")
        tmp.close()
        convert_to_vtk(mesh_path, tmp.name)
        data_path = tmp.name
    elif nodes is not None and elements is not None:
        data_path = mesh_to_temp_vtk(nodes, elements)
    else:
        raise ValueError("mesh_path or nodes/elements must be provided")

    cmd = [
        "python",
        str(script),
        "--data",
        data_path,
        "--port",
        str(port),
        "--host",
        host,
    ]
    if verbose:
        cmd.append("--verbose")
    subprocess.Popen(cmd)
    return f"http://{host}:{port}/"


SDEA_LOGO_URL = (
    "https://sdeasolutions.com/wp-content/uploads/2021/11/"
    "cropped-SDEA_Logo-ORIGINAL-250x250-1.jpg"
)
OPENRADIOSS_LOGO_URL = (
    "https://openradioss.org/wp-content/uploads/2023/07/openradioss-logo.png"
)
ANSYS_LOGO_URL = "https://www.ansys.com/content/dam/company/brand/logos/ansys-logos/ansys-logo.svg"

# Default output directory for exported VTK files
DEFAULT_VTK_DIR = r"C:\JAVIER\OPEN_RADIOSS\paraview\data"

from cdb2rad.parser import parse_cdb
from cdb2rad.writer_rad import (
    write_rad,
    write_starter,
    write_engine,
    DEFAULT_RUNNAME,
    DEFAULT_FINAL_TIME,
    DEFAULT_ANIM_DT,
    DEFAULT_HISTORY_DT,
    DEFAULT_DT_RATIO,
    DEFAULT_PRINT_N,
    DEFAULT_PRINT_LINE,
    DEFAULT_STOP_EMAX,
    DEFAULT_STOP_MMAX,
    DEFAULT_STOP_NMAX,
    DEFAULT_STOP_NTH,
    DEFAULT_STOP_NANIM,
    DEFAULT_STOP_NERR,
    DEFAULT_THICKNESS,
)
from cdb2rad.writer_inc import write_mesh_inc
from cdb2rad.rad_validator import validate_rad_format
from cdb2rad.utils import check_rad_inputs
from cdb2rad.remote import add_remote_point, next_free_node_id
if STREAMLIT_AVAILABLE:
    from cdb2rad.pdf_search import (
        REFERENCE_GUIDE_URL,
        THEORY_MANUAL_URL,
        USER_GUIDE as USER_GUIDE_URL,
    )
else:
    REFERENCE_GUIDE_URL = THEORY_MANUAL_URL = USER_GUIDE_URL = ""

MAX_EDGES = 10000
MAX_FACES = 15000

# Mappings for dropdown labels with short explanations
LAW_DESCRIPTIONS = {
    "LAW1": "Elástico lineal",
    "LAW2": "Modelo Johnson-Cook",
    "LAW27": "Modelo plástico isotrópico",
    "LAW36": "Modelo material avanzado",
    "LAW44": "Modelo Cowper-Symonds",
}

# Laws considered elastoplastic for property checks
ELASTO_PLASTIC_LAWS = {"LAW2", "LAW27", "LAW36", "LAW44"}

# Default property templates for quick insertion

# Values match typical Radioss recommendations:
#  - HEXA8: co-rotational formulation, 1 IP
#  - TETRA4: co-rotational formulation, 1 IP

#  - QUAD4: classic shell with QEPH formulation
DEFAULT_PROPERTIES = {
    "HEXA8": {
        "type": "SOLID",
        "Isolid": 24,  # BRICK8 1x1x1 co-rotational
        "Ismstr": 2,
        "Icpre": 3,
        "Iframe": 2,
    },
    "TETRA4": {
        "type": "SOLID",

        # Valores por defecto según la ayuda de Radioss
        #   Isolid=1: formulación co-rotacional
        #   Ismstr=2: deformaciones medias
        #   Icpre=1: horquilla recomendada
        #   Iframe=0: sin rotación adicional
        "Isolid": 1,
        "Ismstr": 2,
        "Icpre": 1,
        "Iframe": 0,

    },
    "QUAD4": {
        "type": "SHELL",
        "thickness": DEFAULT_THICKNESS,

        "Ishell": 24,  # Q4 with improved hourglass



        "Iplas": 2,
        "Ithick": 2,
        "Istrain": 1,
    },
}


def is_elastoplastic(law: str | None) -> bool:
    """Return True if the material law implies plasticity."""
    return law in ELASTO_PLASTIC_LAWS


def get_material_law(
    mid: int,
    base_mats: Dict[int, Dict[str, float]],
    impact_mats: List[Dict[str, float]],
) -> str | None:
    """Return LAW string for the given material id if available."""
    mat = base_mats.get(mid)
    if mat and "LAW" in mat:
        return mat["LAW"]
    for m in impact_mats:
        if int(m.get("id", 0)) == mid:
            return m.get("LAW")
    return None

FAIL_DESCRIPTIONS = {
    "": "Sin criterio de fallo",
    "JOHNSON": "Johnson-Cook failure",
    "BIQUAD": "Criterio Biquadrático",
    "TAB1": "Fallo tabulado",
}

BC_DESCRIPTIONS = {
    "BCS": "Condición fija",
    "PRESCRIBED_MOTION": "Movimiento prescrito",
}

INT_DESCRIPTIONS = {
    "TYPE7": "Superficie-superficie",
    "TYPE2": "Nodo-superficie",
}


# Units to display for each parameter depending on the selected system
UNIT_OPTIONS = ["SI", "Imperial"]

PARAM_UNITS = {
    "Densidad": {"SI": "kg/m3", "Imperial": "lb/in3"},
    "E": {"SI": "MPa", "Imperial": "psi"},
    "A": {"SI": "MPa", "Imperial": "psi"},
    "B": {"SI": "MPa", "Imperial": "psi"},
    "SIG0": {"SI": "MPa", "Imperial": "psi"},
    "SU": {"SI": "MPa", "Imperial": "psi"},
    "Tiempo final": {"SI": "s", "Imperial": "s"},
    "Paso animación": {"SI": "s", "Imperial": "s"},
    "Paso animación SHELL": {"SI": "s", "Imperial": "s"},
    "Paso animación BRICK": {"SI": "s", "Imperial": "s"},
    "Intervalo historial": {"SI": "s", "Imperial": "s"},
    "Paso HISNODA": {"SI": "s", "Imperial": "s"},
    "Paso RFILE": {"SI": "s", "Imperial": "s"},
    "Tiempo inicial": {"SI": "s", "Imperial": "s"},
    "Gap": {"SI": "mm", "Imperial": "in"},
    "Stiffness": {"SI": "N/mm", "Imperial": "lbf/in"},
    "Vx": {"SI": "m/s", "Imperial": "ft/s"},
    "Vy": {"SI": "m/s", "Imperial": "ft/s"},
    "Vz": {"SI": "m/s", "Imperial": "ft/s"},
    "g": {"SI": "m/s²", "Imperial": "ft/s²"},
}


def label_with_unit(base: str) -> str:
    unit_sys = st.session_state.get("unit_sys", UNIT_OPTIONS[0])
    unit = PARAM_UNITS.get(base, {}).get(unit_sys)
    return f"{base} ({unit})" if unit else base

def input_with_help(label: str, value: float, key: str, **kwargs):
    """Simplified numeric input without additional help.

    Numbers with more than three decimals are shown in exponential form
    to keep the UI compact. Integer parameters (``step=1``) should use
    ``st.number_input`` directly or a checkbox when only ``0``/``1`` are
    valid.
    """

    val = float(value)
    as_str = f"{val:.10f}".rstrip("0").rstrip(".")
    decimals = len(as_str.split(".")[1]) if "." in as_str else 0
    fmt = "%.10f" if decimals <= 3 else "%.6e"
    return st.number_input(
        label_with_unit(label),
        value=val,
        key=key,
        format=fmt,
        **kwargs,
    )


def checkbox_input(label: str, value: int, key: str) -> int:
    """Return ``1`` if the checkbox is selected, else ``0``."""
    return 1 if st.checkbox(label, value=bool(value), key=key) else 0


def optional_number_input(label: str, value: float, key: str, **kwargs) -> float | None:
    """Return numeric input ``label`` only when checkbox is selected.

    The number input is disabled until the checkbox associated with ``label``
    is marked. When unchecked, ``None`` is returned so the parameter is not
    written to the ``.rad`` file.
    """

    use_param = st.checkbox(f"{label}", key=f"{key}_use")
    return (
        input_with_help(label, value, key, disabled=not use_param, **kwargs)
        if use_param
        else None
    )


def viewer_html(

    nodes: Dict[int, List[float]],
    elements: List[Tuple[int, int, List[int]]],
    selected_eids: Optional[Set[int]] = None,
    max_edges: int = MAX_EDGES,
    max_faces: int = MAX_FACES,
) -> str:
    """Return an HTML snippet with a lightweight Three.js mesh viewer.

    ``selected_eids`` may filter the elements to display. A subset of
    ``max_edges`` edges and ``max_faces`` triangular faces is used when the
    mesh is large to keep the browser responsive.
    """

    if selected_eids:
        elements = [e for e in elements if e[0] in selected_eids]

    if not nodes or not elements:
        return "<p>No data</p>"

    coords = list(nodes.values())
    if len(coords) > max_edges:
        step = max(1, len(coords) // max_edges)
        coords = coords[::step][:max_edges]

    xs = [c[0] for c in coords]
    ys = [c[1] for c in coords]
    zs = [c[2] for c in coords]
    cx = sum(xs) / len(xs)
    cy = sum(ys) / len(ys)
    cz = sum(zs) / len(zs)
    max_r = 0.0
    for x, y, z in coords:
        r = math.sqrt((x - cx) ** 2 + (y - cy) ** 2 + (z - cz) ** 2)
        if r > max_r:
            max_r = r
    cam_dist = max_r * 3 if max_r > 0 else 10.0
    cam_x = cx + cam_dist
    cam_y = cy + cam_dist
    cam_z = cz + cam_dist

    def elem_edges(nids: List[int]) -> List[Tuple[int, int]]:
        if len(nids) == 4:  # shell quad
            idx = [(0, 1), (1, 2), (2, 3), (3, 0)]
        elif len(nids) == 3:  # shell tri
            idx = [(0, 1), (1, 2), (2, 0)]
        elif len(nids) in (8, 20):  # brick/hex
            idx = [
                (0, 1), (1, 2), (2, 3), (3, 0),
                (4, 5), (5, 6), (6, 7), (7, 4),
                (0, 4), (1, 5), (2, 6), (3, 7),
            ]
        elif len(nids) in (4, 10):  # tetra
            idx = [
                (0, 1), (1, 2), (2, 0),
                (0, 3), (1, 3), (2, 3),
            ]
        else:
            idx = [(i, (i + 1) % len(nids)) for i in range(len(nids))]
        return [(nids[a], nids[b]) for a, b in idx if a < len(nids) and b < len(nids)]

    edges = []
    faces = []
    seen = set()

    def add_face(tri: Tuple[int, int, int]):
        if all(n in nodes for n in tri):
            faces.append(nodes[tri[0]] + nodes[tri[1]] + nodes[tri[2]])

    def elem_faces(nids: List[int]) -> List[Tuple[int, int, int]]:
        if len(nids) == 4:  # shell quad
            idx = [(0, 1, 2), (0, 2, 3)]
        elif len(nids) == 3:  # shell tri
            idx = [(0, 1, 2)]
        elif len(nids) in (8, 20):  # brick/hex
            idx = [
                (0, 1, 2), (0, 2, 3),
                (4, 5, 6), (4, 6, 7),
                (0, 1, 5), (0, 5, 4),
                (1, 2, 6), (1, 6, 5),
                (2, 3, 7), (2, 7, 6),
                (3, 0, 4), (3, 4, 7),
            ]
        elif len(nids) in (4, 10):  # tetra
            idx = [
                (0, 1, 2),
                (0, 1, 3),
                (1, 2, 3),
                (0, 2, 3),
            ]
        else:
            idx = []
        return [(nids[a], nids[b], nids[c]) for a, b, c in idx]

    for _eid, _et, nids in elements:
        for a, b in elem_edges(nids):
            key = tuple(sorted((a, b)))
            if key in seen:
                continue
            if a in nodes and b in nodes:
                seen.add(key)
                edges.append(nodes[a] + nodes[b])
            if len(edges) >= max_edges:
                break
        for tri in elem_faces(nids):
            add_face(tri)
            if len(faces) >= max_faces:
                break
        if len(edges) >= max_edges and len(faces) >= max_faces:
            break

    template = """
<div id='c'></div>
<script src='https://cdn.jsdelivr.net/npm/three@0.154.0/build/three.min.js'></script>
<script src='https://cdn.jsdelivr.net/npm/three@0.154.0/examples/jsm/controls/OrbitControls.js'></script>
<script>
const segments = {segs};
const triangles = {tris};
const scene = new THREE.Scene();
const camera = new THREE.PerspectiveCamera(70, 1, 0.1, 1000);
camera.position.set({cam_x}, {cam_y}, {cam_z});
const renderer = new THREE.WebGLRenderer({{antialias:true}});
renderer.setSize(400, 400);
document.getElementById('c').appendChild(renderer.domElement);
const g = new THREE.BufferGeometry();
const verts = new Float32Array(segments.flat());
g.setAttribute('position', new THREE.BufferAttribute(verts, 3));
const m = new THREE.LineBasicMaterial({{color:0x0080ff}});
const lines = new THREE.LineSegments(g, m);
scene.add(lines);
const fg = new THREE.BufferGeometry();
const fverts = new Float32Array(triangles.flat());
fg.setAttribute('position', new THREE.BufferAttribute(fverts, 3));
fg.computeVertexNormals();
const fmat = new THREE.MeshPhongMaterial({{color:0xcccccc, side:THREE.DoubleSide, opacity:0.5, transparent:true}});
const mesh = new THREE.Mesh(fg, fmat);
scene.add(mesh);
scene.add(new THREE.AmbientLight(0x404040));
const dlight = new THREE.DirectionalLight(0xffffff, 0.8);
dlight.position.set(1,1,1);
scene.add(dlight);
const controls = new THREE.OrbitControls(camera, renderer.domElement);
controls.enableDamping = true;
controls.target.set({cx}, {cy}, {cz});
camera.lookAt({cx}, {cy}, {cz});
function animate(){{
  requestAnimationFrame(animate);
  controls.update();
  renderer.render(scene, camera);
}}
animate();
</script>
"""
    return template.format(
        segs=json.dumps(edges),
        tris=json.dumps(faces),
        cam_dist=cam_dist,
        cam_x=cam_x,
        cam_y=cam_y,
        cam_z=cam_z,
        cx=cx,
        cy=cy,
        cz=cz,
    )


@st.cache_data(ttl=3600)
def load_cdb(path: str):
    return parse_cdb(path)


SDEA_BLUE = "#1989FB"
SDEA_ORANGE = "#FFBC7D"
SDEA_DARK = "#1B1825"

style = f"""
<style>
.stApp {{
    background-color: #000000;
    color: white;
}}
.sdea-header {{
    background-color: {SDEA_DARK};
    padding: 10px;
    border-radius: 4px;
    display: flex;
    align-items: center;
    justify-content: space-between;
}}
.sdea-header img {{
    height: 60px;
}}
div.stButton>button {{
    background-color: {SDEA_BLUE};
    color: white;
}}
.app-title {{
    text-align: center;
    color: {SDEA_ORANGE};
    font-size: 2.5em;
    margin-bottom: 0.2em;
}}
</style>
"""
st.markdown(style, unsafe_allow_html=True)

st.markdown(
    "<h1 class='app-title'>\u2728 CDB2Rad Dashboard v0.0</h1>",
    unsafe_allow_html=True,
)

header = st.container()
with header:
    st.markdown('<div class="sdea-header">', unsafe_allow_html=True)
    col1, col2, col3 = st.columns([1, 1, 1])
    with col1:
        st.image(SDEA_LOGO_URL, width=120)
    with col2:
        st.image(OPENRADIOSS_LOGO_URL, width=140)
    with col3:
        st.image(ANSYS_LOGO_URL, width=120)
    st.markdown("</div>", unsafe_allow_html=True)

unit_sel = st.selectbox(
    "Sistema de unidades",
    UNIT_OPTIONS,
    key="unit_sys",
)

uploaded = st.file_uploader("Subir archivo .cdb", type="cdb")

# Ensure session state has expected keys even before loading a CDB
if "subsets" not in st.session_state:
    st.session_state["subsets"] = {}

file_path = None
if uploaded is not None:
    tmp = tempfile.NamedTemporaryFile(delete=False, suffix=".cdb")
    tmp.write(uploaded.getvalue())
    tmp.close()
    file_path = tmp.name

if file_path:
    work_dir = st.text_input(
        "Directorio de trabajo",
        value=st.session_state.get("work_dir", str(Path.cwd())),
    )
    st.session_state["work_dir"] = work_dir

    if "parts" not in st.session_state:
        st.session_state["parts"] = []
    if "subsets" not in st.session_state:
        st.session_state["subsets"] = {}
    nodes, elements, node_sets, elem_sets, materials = load_cdb(file_path)

    info_tab, preview_tab, inp_tab, rad_tab, help_tab = st.tabs(
        [
            "Información",
            "Vista 3D",
            "Generar INC",
            "Generar RAD",
            "Ayuda",
        ]
    )

    with info_tab:
        all_elem_sets = {**elem_sets, **st.session_state.get("subsets", {})}

        col1, col2 = st.columns(2)
        with col1:
            st.metric("Nodos", len(nodes))
            st.metric("Conjuntos de nodos", len(node_sets))
            st.metric("Materiales", len(materials))
        with col2:
            st.metric("Elementos", len(elements))
            st.metric("Conj. de elementos", len(all_elem_sets))
            if st.session_state["parts"]:
                st.metric("Partes", len(st.session_state["parts"]))

        from cdb2rad.utils import element_summary
        etype_counts, kw_counts = element_summary(elements)

        with st.expander("Tipos de elemento (CDB)"):
            st.table(
                [
                    {"Tipo": et, "Cantidad": cnt}
                    for et, cnt in sorted(etype_counts.items())
                ]
            )

        with st.expander("Tipos en Radioss"):
            st.table(
                [
                    {"Keyword": kw, "Cantidad": cnt}
                    for kw, cnt in kw_counts.items()
                ]
            )

        with st.expander("Conjuntos de nodos"):
            for name, nids in node_sets.items():
                st.write(f"- {name}: {len(nids)} nodos")

        with st.expander("Conjuntos de elementos"):
            for name, eids in all_elem_sets.items():
                st.write(f"- {name}: {len(eids)} elementos")

        if st.session_state["parts"]:
            with st.expander("Partes definidas"):
                for part in st.session_state["parts"]:
                    if "set" in part:
                        st.write(
                            f"- {part['name']} (ID {part['id']}) → {part['set']}"
                        )
                    else:
                        st.write(f"- {part['name']} (ID {part['id']})")

        with st.expander("Materiales"):
            for mid, props in materials.items():
                st.write(f"ID {mid}")
                st.json(props)

    with preview_tab:
        port = st.number_input("Puerto ParaView Web", value=8080, step=1)
        cmd = (
            f"\"C:\\Program Files\\ParaView 5.12.0\\bin\\pvpython.exe\" "
            f"-m paraview.apps.visualizer --data \"C:\\JAVIER\\OPEN_RADIOSS\\paraview\\data\" "
            f"--content \"C:\\JAVIER\\OPEN_RADIOSS\\paraview\\www\" --port {int(port)}"
        )
        st.text_input("Comando para lanzar", value=cmd, key="pv_cmd")
        if st.button("Visualizar con ParaView Web"):
            url = launch_paraview_server(
                nodes=nodes,
                elements=elements,
                port=int(port),
                verbose=True,
            )
            st.session_state["pvw_url"] = url
        if "pvw_url" in st.session_state:
            st.components.v1.html(
                f'<iframe src="{st.session_state["pvw_url"]}" '
                'style="width:100%;height:600px;border:none;"></iframe>',
                height=620,
            )


        st.subheader("Exportar VTK")
        vtk_dir = st.text_input(
            "Directorio de salida",
            value=st.session_state.get("vtk_dir", DEFAULT_VTK_DIR),
            key="vtk_dir",
        )
        vtk_name = st.text_input("Nombre de archivo", value="mesh", key="vtk_name")
        vtk_format = st.selectbox("Formato", [".vtk", ".vtp"], key="vtk_format")
        overwrite_vtk = st.checkbox("Sobrescribir si existe", value=False, key="overwrite_vtk")
        if st.button("Generar VTK"):
            out_dir = Path(vtk_dir).expanduser()
            out_dir.mkdir(parents=True, exist_ok=True)
            vtk_path = out_dir / f"{vtk_name}{vtk_format}"
            if vtk_path.exists() and not overwrite_vtk:
                st.error("El archivo ya existe. Elija otro nombre o active sobrescribir")
            else:
                if vtk_format == ".vtp":
                    write_vtp(nodes, elements, str(vtk_path))
                else:
                    write_vtk(nodes, elements, str(vtk_path))
                st.success(f"Archivo guardado en: {vtk_path}")



    with inp_tab:
        st.subheader("Generar mesh.inc")

        all_elem_sets = {**elem_sets, **st.session_state.get("subsets", {})}
        node_id_map = {n: i for i, n in enumerate(node_sets.keys(), start=1)}
        elem_id_map = {n: i for i, n in enumerate(all_elem_sets.keys(), start=1)}

        with st.expander("Grupos importados"):
<<<<<<< HEAD
            from cdb2rad.utils import element_set_types, element_set_etypes

            rad_info = element_set_types(elements, all_elem_sets)
            ansys_info = element_set_etypes(elements, all_elem_sets)
            rows = [
                {"Nombre": n, "ID": idx, "Tipo": "NODOS", "Radioss": "", "Ansys": ""}
                for n, idx in node_id_map.items()
            ]
            for n, idx in elem_id_map.items():
                rinfo = rad_info.get(n, {})
                rdesc = ", ".join(f"{k}:{v}" for k, v in rinfo.items()) if rinfo else ""
                ainfo = ansys_info.get(n, {})
                adesc = ", ".join(f"{k}:{v}" for k, v in ainfo.items()) if ainfo else ""
                rows.append({"Nombre": n, "ID": idx, "Tipo": "ELEMENTOS", "Radioss": rdesc, "Ansys": adesc})
=======
            from cdb2rad.utils import element_set_types

            set_info = element_set_types(elements, all_elem_sets)
            rows = [
                {"Nombre": n, "ID": idx, "Tipo": "NODOS", "Elementos": ""}
                for n, idx in node_id_map.items()
            ]
            for n, idx in elem_id_map.items():
                info = set_info.get(n, {})
                desc = ", ".join(f"{k}:{v}" for k, v in info.items()) if info else ""
                rows.append({"Nombre": n, "ID": idx, "Tipo": "ELEMENTOS", "Elementos": desc})
>>>>>>> c6e12056

            if rows:
                st.table(rows)
            else:
                st.write("No se encontraron grupos")

        use_sets = st.checkbox("Incluir name selections", value=True)
        use_mats = st.checkbox("Incluir materiales", value=True)
        inc_dir = st.text_input(
            "Directorio de salida",
            value=st.session_state.get("work_dir", str(Path.cwd())),
            key="inc_dir",
        )
        inc_name = st.text_input(
            "Nombre de archivo", value="mesh", key="inc_name"
        )
        overwrite_inc = st.checkbox("Sobrescribir si existe", value=False, key="overwrite_inc")

        if st.button("Generar .inc"):
            out_dir = Path(inc_dir).expanduser()
            out_dir.mkdir(parents=True, exist_ok=True)
            inp_path = out_dir / f"{inc_name}.inc"
            if inp_path.exists() and not overwrite_inc:
                st.error("El archivo ya existe. Elija otro nombre o directorio")
            else:
                all_elem_sets = {**elem_sets, **st.session_state.get("subsets", {})}
                write_mesh_inc(
                    nodes,
                    elements,
                    str(inp_path),
                    node_sets=node_sets if use_sets else None,
                    elem_sets=all_elem_sets if use_sets else None,
                    materials=materials if use_mats else None,
                )
                st.success(f"Fichero generado en: {inp_path}")
                with st.expander("Ver .inc completo"):
                    st.text_area(
                        "mesh.inc", inp_path.read_text(), height=400
                    )

    with rad_tab:
        st.subheader("Generar RAD")
        include_inc = st.checkbox(
            "Incluir línea #include mesh.inc",
            value=True,
            key="include_inc_rad",
        )

        if "impact_materials" not in st.session_state:
            st.session_state["impact_materials"] = []
        if "bcs" not in st.session_state:
            st.session_state["bcs"] = []
        if "interfaces" not in st.session_state:
            st.session_state["interfaces"] = []
        if "next_inter_idx" not in st.session_state:
            st.session_state["next_inter_idx"] = 1
        if "init_vel" not in st.session_state:
            st.session_state["init_vel"] = None
        if "gravity" not in st.session_state:
            st.session_state["gravity"] = None
        if "control_settings" not in st.session_state:
            st.session_state["control_settings"] = None
        if "rbodies" not in st.session_state:
            st.session_state["rbodies"] = []
        if "rbe2" not in st.session_state:
            st.session_state["rbe2"] = []
        if "rbe3" not in st.session_state:
            st.session_state["rbe3"] = []
        if "remote_points" not in st.session_state:
            st.session_state["remote_points"] = []
        if "properties" not in st.session_state:
            st.session_state["properties"] = []
        if "parts" not in st.session_state:
            st.session_state["parts"] = []
        if "subsets" not in st.session_state:
            st.session_state["subsets"] = {}

        if "properties" not in st.session_state:
            st.session_state["properties"] = []
        if "parts" not in st.session_state:
            st.session_state["parts"] = []


        extra_nodes = {
            rp["id"]: list(rp["coords"])
            for rp in st.session_state["remote_points"]
        }
        all_nodes = {**nodes, **extra_nodes}
        extra_sets = {
            f"REMOTE_{rp['id']}": [rp['id']] for rp in st.session_state["remote_points"]
        }
        all_node_sets = {**node_sets, **extra_sets}
        all_elem_sets = {**elem_sets, **st.session_state["subsets"]}

        part_node_sets = {}
        for part in st.session_state["parts"]:
            set_name = part.get("set")
            eids = all_elem_sets.get(set_name, [])
            nodes_in_part = {nid for eid, _et, ns in elements if eid in eids for nid in ns}
            if nodes_in_part:
                part_node_sets[part["name"]] = sorted(nodes_in_part)

        all_node_sets.update(part_node_sets)

        with st.expander("Definición de materiales"):
            use_cdb_mats = st.checkbox("Incluir materiales del CDB", value=False)
            # Desactivado por defecto para evitar añadir tarjetas vacías
            use_impact = st.checkbox(
                "Incluir materiales de impacto", value=False
            )

            if use_impact:
                with st.expander("Materiales de impacto"):
                    max_mid = max(materials.keys(), default=0)
                    default_mid = max_mid + len(st.session_state["impact_materials"]) + 1
                    mat_id = input_with_help(
                        "ID material",
                        default_mid,
                        "mat_id",
                    )
                    law = st.selectbox(
                        "Tipo",
                        list(LAW_DESCRIPTIONS.keys()),
                        format_func=lambda k: f"{k} - {LAW_DESCRIPTIONS[k]}",
                    )
                    dens_i = input_with_help("Densidad", 7800.0, "dens_i")
                    e_i = input_with_help("E", 210000.0, "e_i")
                    nu_i = input_with_help("Poisson", 0.3, "nu_i")
                    extra: Dict[str, float] = {}
                    if law == "LAW2":
                        extra["A"] = input_with_help("A", 200.0, "a_i")
                        extra["B"] = input_with_help("B", 400.0, "b_i")
                        extra["N"] = input_with_help("N", 0.5, "n_i")
                        extra["C"] = input_with_help("C", 0.01, "c_i")
                        extra["EPS0"] = input_with_help("EPS0", 1.0, "eps0_i")
                    elif law == "LAW27":
                        extra["SIG0"] = input_with_help("SIG0", 200.0, "sig0")
                        extra["SU"] = input_with_help("SU", 0.0, "su")
                        extra["EPSU"] = input_with_help("EPSU", 0.0, "epsu")
                    elif law == "LAW36":
                        extra["Fsmooth"] = input_with_help("Fsmooth", 0.0, "fs")
                        extra["Fcut"] = input_with_help("Fcut", 0.0, "fc")
                        extra["Chard"] = input_with_help("Chard", 0.0, "ch")
                    elif law == "LAW44":
                        extra["A"] = input_with_help("A", 0.0, "cow_a")
                        extra["B"] = input_with_help("B", 0.0, "cow_b")
                        extra["N"] = input_with_help("N", 1.0, "cow_n")
                        extra["C"] = input_with_help("C", 0.0, "cow_c")

                    fail_type = st.selectbox(
                        "Modo de fallo",
                        list(FAIL_DESCRIPTIONS.keys()),
                        format_func=lambda k: "Ninguno" if k == "" else f"FAIL/{k} - {FAIL_DESCRIPTIONS[k]}",
                    )
                    fail_params: Dict[str, float] = {}
                    if fail_type:
                        if fail_type == "JOHNSON":
                            fail_params["D1"] = input_with_help("D1", -0.09, "d1")
                            fail_params["D2"] = input_with_help("D2", 0.25, "d2")
                            fail_params["D3"] = input_with_help("D3", -0.5, "d3")
                            fail_params["D4"] = input_with_help("D4", 0.014, "d4")
                            fail_params["D5"] = input_with_help("D5", 1.12, "d5")
                        elif fail_type == "BIQUAD":
                            fail_params["C1"] = input_with_help("C1", 0.0, "c1")
                            fail_params["C2"] = input_with_help("C2", 0.0, "c2")
                            fail_params["C3"] = input_with_help("C3", 0.0, "c3")
                        elif fail_type == "TAB1":
                            fail_params["Dcrit"] = input_with_help("Dcrit", 1.0, "dcrit")

                    if st.button("Añadir material"):
                        data = {
                            "id": int(mat_id),
                            "LAW": law,
                            "EX": e_i,
                            "NUXY": nu_i,
                            "DENS": dens_i,
                        }
                        data.update(extra)
                        if fail_type:
                            data["FAIL"] = {"TYPE": fail_type, **fail_params}
                        st.session_state["impact_materials"].append(data)

                    if st.session_state["impact_materials"]:
                        st.write("Materiales definidos:")
                        for i, mat in enumerate(st.session_state["impact_materials"]):
                            cols = st.columns([4, 1])
                            with cols[0]:
                                st.json(mat)
                            with cols[1]:
                                if st.button("Eliminar", key=f"del_mat_{i}"):
                                    st.session_state["impact_materials"].pop(i)
                                    _rerun()

        with st.expander("Subsets (/SUBSET)"):
            sub_name = st.text_input("Nombre subset", key="sub_name")
            base_sets = st.multiselect(
                "Conjuntos base", list(all_elem_sets.keys()), key="sub_sets"
            )
            manual = st.text_area("IDs manuales", key="sub_ids")
            if st.button("Añadir subset") and sub_name:
                ids = set()
                for s in base_sets:
                    ids.update(all_elem_sets.get(s, []))
                for tok in manual.replace(',', ' ').split():
                    try:
                        ids.add(int(tok))
                    except ValueError:
                        pass
                if ids:
                    st.session_state["subsets"][sub_name] = sorted(ids)
                    _rerun()
        for name, ids in st.session_state["subsets"].items():
            cols = st.columns([4, 1])
            with cols[0]:
                st.write(f"{name}: {len(ids)} elementos")
            with cols[1]:
                if st.button("Eliminar", key=f"del_subset_{name}"):
                    del st.session_state["subsets"][name]
                    _rerun()

        with st.expander("Propiedades (/PROP)"):
            st.subheader("Configuración de propiedades")

            cols = st.columns(3)
            if cols[0].button("Hexa8 por defecto"):
                pid = len(st.session_state["properties"]) + 1
                data = {"id": pid, "name": f"HEXA8_{pid}", **DEFAULT_PROPERTIES["HEXA8"]}
                st.session_state["properties"].append(data)
                _rerun()
            if cols[1].button("Tetra4 por defecto"):
                pid = len(st.session_state["properties"]) + 1
                data = {"id": pid, "name": f"TETRA4_{pid}", **DEFAULT_PROPERTIES["TETRA4"]}
                st.session_state["properties"].append(data)
                _rerun()
            if cols[2].button("Quad4 por defecto"):
                pid = len(st.session_state["properties"]) + 1
                data = {"id": pid, "name": f"QUAD4_{pid}", **DEFAULT_PROPERTIES["QUAD4"]}
                st.session_state["properties"].append(data)
                _rerun()

            with st.expander("Definir propiedad"):
                pid = st.number_input(
                    "ID propiedad",
                    value=len(st.session_state["properties"]) + 1,
                    key="prop_id",
                )
                pname = st.text_input("Nombre", value=f"PROP_{pid}", key="prop_name")
                ptype = st.selectbox("Tipo", ["SHELL", "SOLID"], key="prop_type")
                if ptype == "SHELL":
                    thick = input_with_help(
                        "Espesor",
                        DEFAULT_THICKNESS,
                        "prop_thick",
                    )
                    with st.expander("Par\u00e1metros avanzados"):
                        ishell = int(
                            st.number_input(
                                "Ishell",
                                value=24,
                                step=1,
                                key="prop_ishell",
                            )
                        )
                        ip = optional_number_input("Iplas", 1, "prop_ip")
                        ithick = optional_number_input("Ithick", 1, "prop_ithick")
                        istr = optional_number_input("Istrain", 0, "prop_istrain")
                        ashear = optional_number_input("Ashear", 0, "prop_ashear")
                        hm = hf = hr = None
                        if ishell in {1, 2, 3, 4}:
                            hm = optional_number_input("hm", 0.0, "prop_hm")
                            hf = optional_number_input("hf", 0.0, "prop_hf")
                            hr = optional_number_input("hr", 0.0, "prop_hr")
                        dm = optional_number_input("dm", 0.0, "prop_dm")
                        dn = None
                        if ishell in {12, 24}:
                            dn_default = 0.015 if ishell == 24 else 0.001
                            dn = optional_number_input("dn", dn_default, "prop_dn")
                elif ptype == "SOLID":
                    thick = None
                    with st.expander("Par\u00e1metros avanzados"):
                        isolid = int(
                            st.number_input(
                                "Isolid",
                                value=24,
                                step=1,
                                key="prop_isolid",
                            )
                        )
                        ismstr = st.number_input("Ismstr", value=4, step=1, key="prop_ismstr")
                        icpre = optional_number_input("Icpre", 1, "prop_icpre")
                        iframe_default = 2 if isolid in {14, 24} else 1
                        iframe = int(
                            st.number_input(
                                "Iframe",
                                value=iframe_default,
                                step=1,
                                key="prop_iframe",
                            )
                        )
                        inpts = None
                        if isolid in {14, 16}:
                            inpts = optional_number_input("Inpts", 222, "prop_inpts")
                        qa = qb = None
                        if isolid in {1, 17}:
                            qa = optional_number_input("qa", 1.1, "prop_qa")
                            qb = optional_number_input("qb", 0.05, "prop_qb")
                        dn_s = None
                        if isolid == 24:
                            dn_s = optional_number_input("dn", 0.1, "prop_dn_s")
                        h = None
                        if isolid in {1, 2}:
                            h = optional_number_input("h", 0.0, "prop_h")
                else:
                    thick = None
                if st.button("Añadir propiedad"):
                    data = {"id": int(pid), "name": pname, "type": ptype}
                    if ptype == "SHELL":
                        data["thickness"] = thick
                        data["Ishell"] = int(ishell)
                        if ip is not None:
                            data["Iplas"] = int(ip)
                        if ithick is not None:
                            data["Ithick"] = int(ithick)
                        if istr is not None:
                            data["Istrain"] = int(istr)
                        if ashear is not None:
                            data["Ashear"] = int(ashear)
                        if hm is not None:
                            data["hm"] = float(hm)
                        if hf is not None:
                            data["hf"] = float(hf)
                        if hr is not None:
                            data["hr"] = float(hr)
                        if dm is not None:
                            data["dm"] = float(dm)
                        if dn is not None:
                            data["dn"] = float(dn)
                    elif ptype == "SOLID":
                        data.update(
                            {
                                "Isolid": int(isolid),
                                "Ismstr": int(ismstr),
                                "Iframe": int(iframe),
                            }
                        )
                        if icpre is not None:
                            data["Icpre"] = int(icpre)
                        if inpts is not None:
                            data["Inpts"] = int(inpts)
                        if qa is not None:
                            data["qa"] = float(qa)
                        if qb is not None:
                            data["qb"] = float(qb)
                        if dn_s is not None:
                            data["dn"] = float(dn_s)
                        if h is not None:
                            data["h"] = float(h)
                    st.session_state["properties"].append(data)

            if st.session_state["properties"]:
                st.write("Propiedades definidas:")
                for i, pr in enumerate(st.session_state["properties"]):
                    cols = st.columns([4, 1])
                    with cols[0]:
                        st.json(pr)
                    with cols[1]:
                        if st.button("Eliminar", key=f"del_prop_{i}"):
                            st.session_state["properties"].pop(i)
                            _rerun()


        with st.expander("Partes (/PART)"):
            part_id = st.number_input(
                "ID parte",
                value=len(st.session_state["parts"]) + 1,
                key="part_id",
            )
            part_name = st.text_input("Nombre parte", value=f"PART_{part_id}", key="part_name")
            prop_opts = [p["id"] for p in st.session_state["properties"]]
            pid_sel = st.selectbox("Propiedad", prop_opts, disabled=not prop_opts, key="part_pid")
            sel_set = st.selectbox(
                "Subset o conjunto", list(all_elem_sets.keys()), key="part_set", disabled=not all_elem_sets
            )
            mid_sel = st.number_input("Material ID", value=1, key="part_mid")
            if st.button("Añadir parte") and part_name and sel_set:
                # Check Iplas consistency with selected material
                prop = next(
                    (p for p in st.session_state["properties"] if p["id"] == int(pid_sel)),
                    None,
                )
                law = get_material_law(
                    int(mid_sel),
                    materials,
                    st.session_state.get("impact_materials", []),
                )
                if prop and prop.get("type") == "SHELL" and law:
                    recommended = 1 if is_elastoplastic(law) else 0
                    current = int(prop.get("Iplas", 1))
                    if current != recommended:
                        st.warning(
                            f"Iplas actual ({current}) no coincide con la ley {law}. Se recomienda {recommended}."
                        )
                st.session_state["parts"].append(
                    {
                        "id": int(part_id),
                        "name": part_name,
                        "pid": int(pid_sel) if prop_opts else 1,
                        "mid": int(mid_sel),
                        "set": sel_set,
                    }
                )
                _rerun()

        if st.session_state["parts"]:
            st.write("Partes definidas:")
            for i, part in enumerate(st.session_state["parts"]):
                cols = st.columns([4, 1])
                with cols[0]:
                    if "set" in part:
                        st.write(f"{part['name']} → {part['set']} (ID {part['id']})")
                    else:
                        st.write(f"{part['name']} (ID {part['id']})")
                with cols[1]:
                    if st.button("Eliminar", key=f"del_part_{i}"):
                        st.session_state["parts"].pop(i)
                        _rerun()

        with st.expander("Condiciones de contorno (BCS)"):
            bc_name = st.text_input("Nombre BC", value="Fixed")
            bc_type = st.selectbox(
                "Tipo BC",
                list(BC_DESCRIPTIONS.keys()),
                format_func=lambda k: f"{k} - {BC_DESCRIPTIONS[k]}",
            )
            bc_set = st.selectbox(
                "Conjunto de nodos",
                list(all_node_sets.keys()),
                disabled=not all_node_sets,
            )
            bc_data = {}
            if bc_type == "BCS":
                bc_tra = st.text_input("Traslación (111/000)", value="111")
                bc_rot = st.text_input("Rotación (111/000)", value="111")
                bc_data.update({"tra": bc_tra, "rot": bc_rot})
            else:
                bc_dir = input_with_help("Dirección", 1, "bc_dir")
                bc_val = input_with_help("Valor", 0.0, "bc_val")
                bc_data.update({"dir": int(bc_dir), "value": float(bc_val)})

            if st.button("Añadir BC") and bc_set:
                entry = {
                    "name": bc_name,
                    "type": bc_type,
                    "set": bc_set,
                }
                entry.update(bc_data)
                st.session_state["bcs"].append(entry)

            for i, bc in enumerate(st.session_state["bcs"]):
                cols = st.columns([4, 1])
                with cols[0]:
                    st.json(bc)
                with cols[1]:
                    if st.button("Eliminar", key=f"del_bc_{i}"):
                        st.session_state["bcs"].pop(i)
                        _rerun()

        with st.expander("Puntos remotos"):
            colx, coly, colz = st.columns(3)
            with colx:
                rx = input_with_help("X", 0.0, "rp_x")
            with coly:
                ry = input_with_help("Y", 0.0, "rp_y")
            with colz:
                rz = input_with_help("Z", 0.0, "rp_z")
            auto = st.checkbox("ID automático", value=True, key="rp_auto")
            next_id = next_free_node_id(all_nodes)
            rid = st.number_input("ID", value=next_id, key="rp_id", disabled=auto)
            if st.button("Añadir punto remoto"):
                try:
                    if auto:
                        _, nid = add_remote_point(all_nodes, (rx, ry, rz))
                    else:
                        _, nid = add_remote_point(all_nodes, (rx, ry, rz), int(rid))
                    st.session_state["remote_points"].append({"id": nid, "coords": (rx, ry, rz)})
                    _rerun()
                except ValueError as e:
                    st.error(str(e))
            for i, rp in enumerate(st.session_state.get("remote_points", [])):
                cols = st.columns([4, 1])
                with cols[0]:
                    st.write(f"ID {rp['id']} → {rp['coords']}")
                with cols[1]:
                    if st.button("Eliminar", key=f"del_rp_{i}"):
                        st.session_state["remote_points"].pop(i)
                        _rerun()

        with st.expander("Rigid Connectors"):
            with st.expander("/RBODY"):
                rb_id = st.number_input("RBID", 1)
                master = st.selectbox("Nodo maestro", list(all_nodes.keys()), key="rbody_master")
                slaves = st.multiselect("Nodos secundarios", list(all_nodes.keys()), key="rb_slaves")
                slave_sets = st.multiselect(
                    "Name selections", list(all_node_sets.keys()), key="rb_sets", disabled=not all_node_sets
                )
                if st.button("Añadir RBODY"):
                    nodes_union = {int(n) for n in slaves}
                    for s in slave_sets:
                        nodes_union.update(all_node_sets.get(s, []))
                    st.session_state["rbodies"].append({
                        "RBID": int(rb_id),
                        "Gnod_id": int(master),
                        "nodes": sorted(nodes_union),
                    })
            for i, rb in enumerate(st.session_state.get("rbodies", [])):
                cols = st.columns([4, 1])
                with cols[0]:
                    st.json(rb)
                with cols[1]:
                    if st.button("Eliminar", key=f"del_rb_{i}"):
                        st.session_state["rbodies"].pop(i)
                        _rerun()

            with st.expander("/RBE2"):
                m = st.selectbox("Master", list(all_nodes.keys()), key="rbe2m")
                slaves2 = st.multiselect("Slaves", list(all_nodes.keys()), key="rbe2s")
                slave_sets2 = st.multiselect(
                    "Name selections", list(all_node_sets.keys()), key="rbe2_sets", disabled=not all_node_sets
                )
                if st.button("Añadir RBE2"):
                    nodes_union = {int(n) for n in slaves2}
                    for s in slave_sets2:
                        nodes_union.update(all_node_sets.get(s, []))
                    st.session_state["rbe2"].append({
                        "N_master": int(m),
                        "N_slave_list": sorted(nodes_union),
                    })
            for i, rb in enumerate(st.session_state.get("rbe2", [])):
                cols = st.columns([4, 1])
                with cols[0]:
                    st.json(rb)
                with cols[1]:
                    if st.button("Eliminar", key=f"del_rbe2_{i}"):
                        st.session_state["rbe2"].pop(i)
                        _rerun()

            with st.expander("/RBE3"):
                dep = st.selectbox("Dependiente", list(all_nodes.keys()), key="rbe3d")
                indep_nodes = st.multiselect("Independientes", list(all_nodes.keys()), key="rbe3i")
                indep_sets = st.multiselect(
                    "Name selections", list(all_node_sets.keys()), key="rbe3_sets", disabled=not all_node_sets
                )
                if st.button("Añadir RBE3"):
                    nodes_union = {int(n) for n in indep_nodes}
                    for s in indep_sets:
                        nodes_union.update(all_node_sets.get(s, []))
                    st.session_state["rbe3"].append({
                        "N_dependent": int(dep),
                        "independent": [(nid, 1.0) for nid in sorted(nodes_union)],
                    })
            for i, rb in enumerate(st.session_state.get("rbe3", [])):
                cols = st.columns([4, 1])
                with cols[0]:
                    st.json(rb)
                with cols[1]:
                    if st.button("Eliminar", key=f"del_rbe3_{i}"):
                        st.session_state["rbe3"].pop(i)
                        _rerun()
        with st.expander("Contactos (INTER)"):
            int_type = st.selectbox(
                "Tipo",
                list(INT_DESCRIPTIONS.keys()),
                key="itf_type",
                format_func=lambda k: f"{k} - {INT_DESCRIPTIONS[k]}",
            )
            idx = st.session_state.get("next_inter_idx", 1)
            def_name = f"{int_type}_{idx}"
            if "reset_int_name" in st.session_state:
                st.session_state["int_name"] = st.session_state.pop("reset_int_name")
            elif "int_name" not in st.session_state:
                st.session_state["int_name"] = def_name
            int_name = st.text_input("Nombre interfaz", key="int_name")
            slave_set = st.selectbox(
                "Conjunto esclavo",
                list(all_node_sets.keys()),
                key="slave_set",
                disabled=not all_node_sets,
            )
            master_set = st.selectbox(
                "Conjunto maestro",
                list(all_node_sets.keys()),
                key="master_set",
                disabled=not all_node_sets,
            )
            fric = input_with_help("Fricción", 0.0, "fric")

            gap = stiff = igap = None
            istf = idel = ibag = inacti = None
            bumult = stfac = None
            tstart = tstop = None
            vis_s = vis_f = None
            iform = None

            if int_type == "TYPE7":
                fields = [
                    ("Gap", "gap", 0.0),
                    ("Stiffness", "stiff", 0.0),
                    ("Igap", "igap", 0),
                    ("ISTF", "istf", 1),
                    ("IDEL", "idel", 1),
                    ("IBAG", "ibag", 1),
                    ("INACTI", "inacti", 1),
                    ("BUMULT", "bumult", 1.0),
                    ("STFAC", "stfac", 1.0),
                    ("TSTART", "tstart", 0.0),
                    ("TSTOP", "tstop", 0.0),
                    ("VIS_S", "vis_s", 0.0),
                    ("VIS_F", "vis_f", 0.0),
                    ("IFORM", "iform", 1),
                ]
                checkbox_keys = {"igap", "istf", "idel", "ibag", "inacti", "iform"}
                values = {}
                for i in range(0, len(fields), 3):
                    cols = st.columns(3)
                    for (label, key, default), col in zip(fields[i:i+3], cols):
                        with col:
                            if key in checkbox_keys:
                                values[key] = checkbox_input(label, default, key)
                            else:
                                values[key] = input_with_help(label, default, key)
                gap = values.get("gap")
                stiff = values.get("stiff")
                igap = values.get("igap")
                istf = values.get("istf")
                idel = values.get("idel")
                ibag = values.get("ibag")
                inacti = values.get("inacti")
                bumult = values.get("bumult")
                stfac = values.get("stfac")
                tstart = values.get("tstart")
                tstop = values.get("tstop")
                vis_s = values.get("vis_s")
                vis_f = values.get("vis_f")
                iform = values.get("iform")

            if st.button("Añadir interfaz") and slave_set and master_set:
                s_list = all_node_sets.get(slave_set, [])
                m_list = all_node_sets.get(master_set, [])
                if s_list and m_list:
                    itf = {
                        "type": int_type,
                        "name": int_name,
                        "slave": s_list,
                        "master": m_list,
                        "fric": float(fric),
                    }
                    if int_type == "TYPE7":
                        itf.update({
                            "gap": gap,
                            "stiff": stiff,
                            "igap": int(igap),
                            "istf": int(istf),
                            "idel": int(idel),
                            "ibag": int(ibag),
                            "inacti": int(inacti),
                            "bumult": float(bumult),
                            "stfac": float(stfac),
                            "tstart": float(tstart),
                            "tstop": float(tstop),
                            "vis_s": float(vis_s),
                            "vis_f": float(vis_f),
                            "iform": int(iform),
                        })
                    st.session_state["interfaces"].append(itf)
                    st.session_state["next_inter_idx"] += 1
                    st.session_state["reset_int_name"] = f"{int_type}_{st.session_state['next_inter_idx']}"
                    _rerun()
            for i, itf in enumerate(st.session_state["interfaces"]):
                cols = st.columns([4, 1])
                with cols[0]:
                    st.json(itf)
                with cols[1]:
                    if st.button("Eliminar", key=f"del_itf_{i}"):
                        st.session_state["interfaces"].pop(i)
                        _rerun()


        with st.expander("Velocidad inicial (IMPVEL)"):
            vel_set = st.selectbox(
                "Conjunto de nodos",
                list(all_node_sets.keys()),
                key="vel_set",
                disabled=not all_node_sets,
            )
            vx = input_with_help("Vx", 0.0, "vx")
            vy = input_with_help("Vy", 0.0, "vy")
            vz = input_with_help("Vz", 0.0, "vz")
            if st.button("Asignar velocidad") and vel_set:
                n_list = all_node_sets.get(vel_set, [])
                st.session_state["init_vel"] = {
                    "nodes": n_list,
                    "vx": vx,
                    "vy": vy,
                    "vz": vz,
                }
            if st.session_state["init_vel"]:
                cols = st.columns([4, 1])
                with cols[0]:
                    st.json(st.session_state["init_vel"])
                with cols[1]:
                    if st.button("Eliminar", key="del_initvel"):
                        st.session_state["init_vel"] = None
                        _rerun()

        with st.expander("Carga de gravedad (/GRAV)"):
            g = input_with_help("g", 9.81, "grav_g")
            nx = input_with_help("nx", 0.0, "grav_nx")
            ny = input_with_help("ny", 0.0, "grav_ny")
            nz = input_with_help("nz", -1.0, "grav_nz")
            comp = input_with_help("Componente", 3, "grav_comp")
            if st.button("Asignar gravedad"):
                st.session_state["gravity"] = {
                    "g": g,
                    "nx": nx,
                    "ny": ny,
                    "nz": nz,
                    "comp": int(comp),
                }
            if st.session_state["gravity"]:
                cols = st.columns([4, 1])
                with cols[0]:
                    st.json(st.session_state["gravity"])
                with cols[1]:
                    if st.button("Eliminar", key="del_gravity"):
                        st.session_state["gravity"] = None
                        _rerun()
        with st.expander("Control del cálculo"):
            runname = st.text_input(
                "Nombre de la simulación", value=DEFAULT_RUNNAME
            )
            t_end = input_with_help("Tiempo final", DEFAULT_FINAL_TIME, "t_end")
            t_init = input_with_help("Tiempo inicial", 0.0, "t_init")
            if st.checkbox("Paso animación SHELL", key="en_shell_anim"):
                shell_anim_dt = input_with_help("Paso animación SHELL", DEFAULT_ANIM_DT, "shell_anim_dt")
            else:
                shell_anim_dt = None
            if st.checkbox("Paso animación BRICK", key="en_brick_anim"):
                brick_anim_dt = input_with_help("Paso animación BRICK", DEFAULT_ANIM_DT, "brick_anim_dt")
            else:
                brick_anim_dt = None
            if st.checkbox("Definir paso animación global", key="en_anim"):
                anim_dt = input_with_help("Paso animación", DEFAULT_ANIM_DT, "anim_dt")
            else:
                anim_dt = None
            if st.checkbox("Definir intervalo historial", key="en_tfile"):
                tfile_dt = input_with_help("Intervalo historial", DEFAULT_HISTORY_DT, "tfile_dt")
            else:
                tfile_dt = None
            if st.checkbox("Definir factor seguridad DT", key="en_dt"):
                dt_ratio = input_with_help(
                    "Factor seguridad DT",
                    DEFAULT_DT_RATIO,
                    "dt_ratio",
                )
            else:
                dt_ratio = None
            adv_enabled = st.checkbox("Activar opciones avanzadas")
            if adv_enabled:
                st.markdown("### Opciones avanzadas")
                if st.checkbox("Definir /PRINT", key="en_print"):
                    print_n = input_with_help("PRINT cada n ciclos", DEFAULT_PRINT_N, "print_n")
                    print_line = input_with_help("Línea cabecera", DEFAULT_PRINT_LINE, "print_line")
                else:
                    print_n = None
                    print_line = None
                rfile_cycle = input_with_help("Ciclos entre RFILE", 0, "rfile_cycle")
                rfile_n = input_with_help("Número de RFILE", 0, "rfile_n")
                rfile_dt = input_with_help("Paso RFILE", 0.0, "rfile_dt")
                hisnoda_dt = input_with_help("Paso HISNODA", 0.0, "hisnoda_dt")
                out_ascii = st.checkbox("Activar OUTP/ASCII", key="out_ascii")
                h3d_dt = input_with_help("Paso H3D", 0.0, "h3d_dt")
                col1, col2, col3 = st.columns(3)
                with col1:
                    stop_emax = input_with_help("Emax", DEFAULT_STOP_EMAX, "stop_emax")
                with col2:
                    stop_mmax = input_with_help("Mmax", DEFAULT_STOP_MMAX, "stop_mmax")
                with col3:
                    stop_nmax = input_with_help("Nmax", DEFAULT_STOP_NMAX, "stop_nmax")
                col4, col5, col6 = st.columns(3)
                with col4:
                    stop_nth = input_with_help("NTH", DEFAULT_STOP_NTH, "stop_nth")
                with col5:
                    stop_nanim = input_with_help("NANIM", DEFAULT_STOP_NANIM, "stop_nanim")
                with col6:
                    stop_nerr = input_with_help("NERR_POSIT", DEFAULT_STOP_NERR, "stop_nerr")
                adyrel_start = input_with_help("ADYREL inicio", 0.0, "adyrel_start")
                adyrel_stop = input_with_help("ADYREL fin", 0.0, "adyrel_stop")
            else:
                print_n = None
                print_line = None
                rfile_cycle = 0
                rfile_n = 0
                rfile_dt = 0.0
                hisnoda_dt = 0.0
                out_ascii = False
                h3d_dt = 0.0
                stop_emax = DEFAULT_STOP_EMAX
                stop_mmax = DEFAULT_STOP_MMAX
                stop_nmax = DEFAULT_STOP_NMAX
                stop_nth = DEFAULT_STOP_NTH
                stop_nanim = DEFAULT_STOP_NANIM
                stop_nerr = DEFAULT_STOP_NERR
                adyrel_start = None
                adyrel_stop = None

            if st.button("Añadir control"):
                st.session_state["control_settings"] = {
                    "runname": runname,
                    "t_end": t_end,
                    "t_init": t_init,
                    "anim_dt": anim_dt,
                    "shell_anim_dt": shell_anim_dt,
                    "brick_anim_dt": brick_anim_dt,
                    "tfile_dt": tfile_dt,
                    "hisnoda_dt": hisnoda_dt,
                    "dt_ratio": dt_ratio,
                    "rfile_dt": rfile_dt,
                    "print_n": int(print_n) if print_n is not None else None,
                    "print_line": int(print_line) if print_line is not None else None,
                    "rfile_cycle": int(rfile_cycle) if rfile_cycle else None,
                    "rfile_n": int(rfile_n) if rfile_n else None,
                    "out_ascii": out_ascii,
                    "h3d_dt": h3d_dt if (h3d_dt is not None and h3d_dt > 0) else None,
                    "stop_emax": stop_emax,
                    "stop_mmax": stop_mmax,
                    "stop_nmax": stop_nmax,
                    "stop_nth": int(stop_nth),
                    "stop_nanim": int(stop_nanim),
                    "stop_nerr": int(stop_nerr),
                    "adyrel_start": adyrel_start,
                    "adyrel_stop": adyrel_stop,
                }
            if st.session_state["control_settings"]:
                st.write("Control de cálculo definido:")
                cols = st.columns([4, 1])
                with cols[0]:
                    st.json(st.session_state["control_settings"])
                with cols[1]:
                    if st.button("Eliminar", key="del_ctrl"):
                        st.session_state["control_settings"] = None
                        _rerun()



        rad_dir = st.text_input(
            "Directorio de salida",
            value=st.session_state.get("work_dir", str(Path.cwd())),
            key="rad_dir",
        )
        rad_name = st.text_input(
            "Nombre base RAD", value="model", key="rad_name"
        )
        overwrite_rad = st.checkbox("Sobrescribir si existe", value=False, key="overwrite_rad")

        adv_check = st.checkbox("Validación avanzada", key="adv_check")
        if st.button("Chequear configuracion"):
            st.session_state["config_results"] = check_rad_inputs(
                use_cdb_mats,
                materials,
                use_impact,
                st.session_state.get("impact_materials"),
                st.session_state.get("bcs"),
                st.session_state.get("interfaces"),
                properties=st.session_state.get("properties"),
                parts=st.session_state.get("parts"),
                subsets=st.session_state.get("subsets"),
                node_sets=all_node_sets,
                nodes=all_nodes,
                advanced=adv_check,
            )

        results = st.session_state.get("config_results")
        has_errors = False
        if results:
            for ok, msg in results:
                if ok:
                    st.write(f"✅ {msg}")
                else:
                    st.write(f"❌ {msg}")
                    has_errors = True
            st.session_state["config_ok"] = not has_errors
        else:
            st.session_state["config_ok"] = False

        disable_gen = not st.session_state.get("config_ok", False)


        if st.button("Generar starter", disabled=disable_gen):
            out_dir = Path(rad_dir).expanduser()
            out_dir.mkdir(parents=True, exist_ok=True)
            rad_path = out_dir / f"{rad_name}_0000.rad"
            mesh_path = out_dir / "mesh.inc"
            impact_defined = use_impact and st.session_state.get("impact_materials")
            if (rad_path.exists() or mesh_path.exists()) and not overwrite_rad:
                st.error("El archivo ya existe. Elija otro nombre o directorio")
            else:
                extra = None
                if use_impact and st.session_state["impact_materials"]:
                        extra = {
                            m["id"]: {k: v for k, v in m.items() if k != "id"}
                            for m in st.session_state["impact_materials"]
                        }
                ctrl = st.session_state.get("control_settings")
                if ctrl:
                    runname = ctrl.get("runname", runname)
                    t_end = ctrl.get("t_end", t_end)
                    t_init = ctrl.get("t_init", t_init)
                    anim_dt = ctrl.get("anim_dt", anim_dt)
                    shell_anim_dt = ctrl.get("shell_anim_dt", shell_anim_dt)
                    brick_anim_dt = ctrl.get("brick_anim_dt", brick_anim_dt)
                    tfile_dt = ctrl.get("tfile_dt", tfile_dt)
                    hisnoda_dt = ctrl.get("hisnoda_dt", hisnoda_dt)
                    dt_ratio = ctrl.get("dt_ratio", dt_ratio)
                    rfile_dt = ctrl.get("rfile_dt", rfile_dt)
                    print_n = ctrl.get("print_n", print_n)
                    print_line = ctrl.get("print_line", print_line)
                    rfile_cycle = ctrl.get("rfile_cycle", rfile_cycle)
                    rfile_n = ctrl.get("rfile_n", rfile_n)
                    out_ascii = ctrl.get("out_ascii", out_ascii)
                    h3d_dt = ctrl.get("h3d_dt", h3d_dt)
                    stop_emax = ctrl.get("stop_emax", stop_emax)
                    stop_mmax = ctrl.get("stop_mmax", stop_mmax)
                    stop_nmax = ctrl.get("stop_nmax", stop_nmax)
                    stop_nth = ctrl.get("stop_nth", stop_nth)
                    stop_nanim = ctrl.get("stop_nanim", stop_nanim)
                    stop_nerr = ctrl.get("stop_nerr", stop_nerr)
                    adyrel_start = ctrl.get("adyrel_start", adyrel_start)
                    adyrel_stop = ctrl.get("adyrel_stop", adyrel_stop)
                if not include_inc:
                    write_mesh_inc(all_nodes, elements, str(mesh_path), node_sets=all_node_sets)
                all_elem_sets = {**elem_sets, **st.session_state.get("subsets", {})}
                write_starter(
                        all_nodes,
                        elements,
                        str(rad_path),
                        mesh_inc=str(mesh_path),
                        include_inc=include_inc,
                        node_sets=all_node_sets,
                        elem_sets=all_elem_sets,
                        materials=materials if use_cdb_mats else None,
                        extra_materials=extra,
                        runname=runname,
                        unit_sys=unit_sel,

                        boundary_conditions=st.session_state.get("bcs"),
                        interfaces=st.session_state.get("interfaces"),
                        rbody=st.session_state.get("rbodies"),
                        rbe2=st.session_state.get("rbe2"),
                        rbe3=st.session_state.get("rbe3"),
                        init_velocity=st.session_state.get("init_vel"),
                        gravity=st.session_state.get("gravity"),
                        properties=st.session_state.get("properties"),
                        parts=st.session_state.get("parts"),
                        subsets=st.session_state.get("subsets"),
                    )
                try:
                    validate_rad_format(str(rad_path))
                    st.info("Formato RAD OK")
                except ValueError as e:
                    st.error(f"Error formato: {e}")
                st.success(f"Ficheros generados en: {rad_path}")
                with st.expander("Ver .rad completo"):
                    st.text_area(
                        "model_0000.rad", rad_path.read_text(), height=400
                    )

        if st.button("Generar engine", disabled=disable_gen):
            out_dir = Path(rad_dir).expanduser()
            out_dir.mkdir(parents=True, exist_ok=True)
            eng_path = out_dir / f"{rad_name}_0001.rad"
            ctrl = st.session_state.get("control_settings")
            if ctrl:
                runname = ctrl.get("runname", runname)
                t_end = ctrl.get("t_end", t_end)
                t_init = ctrl.get("t_init", t_init)
                anim_dt = ctrl.get("anim_dt", anim_dt)
                shell_anim_dt = ctrl.get("shell_anim_dt", shell_anim_dt)
                brick_anim_dt = ctrl.get("brick_anim_dt", brick_anim_dt)
                tfile_dt = ctrl.get("tfile_dt", tfile_dt)
                hisnoda_dt = ctrl.get("hisnoda_dt", hisnoda_dt)
                dt_ratio = ctrl.get("dt_ratio", dt_ratio)
                rfile_dt = ctrl.get("rfile_dt", rfile_dt)
                print_n = ctrl.get("print_n", print_n)
                print_line = ctrl.get("print_line", print_line)
                rfile_cycle = ctrl.get("rfile_cycle", rfile_cycle)
                rfile_n = ctrl.get("rfile_n", rfile_n)
                out_ascii = ctrl.get("out_ascii", out_ascii)
                h3d_dt = ctrl.get("h3d_dt", h3d_dt)
                stop_emax = ctrl.get("stop_emax", stop_emax)
                stop_mmax = ctrl.get("stop_mmax", stop_mmax)
                stop_nmax = ctrl.get("stop_nmax", stop_nmax)
                stop_nth = ctrl.get("stop_nth", stop_nth)
                stop_nanim = ctrl.get("stop_nanim", stop_nanim)
                stop_nerr = ctrl.get("stop_nerr", stop_nerr)
                adyrel_start = ctrl.get("adyrel_start", adyrel_start)
                adyrel_stop = ctrl.get("adyrel_stop", adyrel_stop)
            write_engine(
                str(eng_path),
                runname=runname,
                t_end=t_end,
                t_init=t_init,
                anim_dt=anim_dt,
                shell_anim_dt=shell_anim_dt,
                brick_anim_dt=brick_anim_dt,
                tfile_dt=tfile_dt,
                hisnoda_dt=hisnoda_dt,
                dt_ratio=dt_ratio,
                rfile_dt=rfile_dt,
                print_n=int(print_n) if print_n is not None else None,
                print_line=int(print_line) if print_line is not None else None,
                rfile_cycle=int(rfile_cycle) if rfile_cycle else None,
                rfile_n=int(rfile_n) if rfile_n else None,
                out_ascii=out_ascii,
                h3d_dt=h3d_dt if (h3d_dt is not None and h3d_dt > 0) else None,
                stop_emax=stop_emax,
                stop_mmax=stop_mmax,
                stop_nmax=stop_nmax,
                stop_nth=int(stop_nth),
                stop_nanim=int(stop_nanim),
                stop_nerr=int(stop_nerr),
                adyrel=(adyrel_start, adyrel_stop),
            )
            try:
                validate_rad_format(str(eng_path))
                st.info("Formato RAD OK")
            except ValueError as e:
                st.error(f"Error formato: {e}")
            st.success(f"Ficheros generados en: {eng_path}")
            with st.expander("Ver engine"):
                st.text_area("model_0001.rad", eng_path.read_text(), height=400)

    with help_tab:
        st.subheader("Documentación")
        st.markdown(
            f"[Reference Guide]({REFERENCE_GUIDE_URL}) | "
            f"[User Guide]({USER_GUIDE_URL}) | "
            f"[Theory Manual]({THEORY_MANUAL_URL})"
        )

else:
    st.info("Sube un archivo .cdb")<|MERGE_RESOLUTION|>--- conflicted
+++ resolved
@@ -693,7 +693,7 @@
         elem_id_map = {n: i for i, n in enumerate(all_elem_sets.keys(), start=1)}
 
         with st.expander("Grupos importados"):
-<<<<<<< HEAD
+
             from cdb2rad.utils import element_set_types, element_set_etypes
 
             rad_info = element_set_types(elements, all_elem_sets)
@@ -708,19 +708,7 @@
                 ainfo = ansys_info.get(n, {})
                 adesc = ", ".join(f"{k}:{v}" for k, v in ainfo.items()) if ainfo else ""
                 rows.append({"Nombre": n, "ID": idx, "Tipo": "ELEMENTOS", "Radioss": rdesc, "Ansys": adesc})
-=======
-            from cdb2rad.utils import element_set_types
-
-            set_info = element_set_types(elements, all_elem_sets)
-            rows = [
-                {"Nombre": n, "ID": idx, "Tipo": "NODOS", "Elementos": ""}
-                for n, idx in node_id_map.items()
-            ]
-            for n, idx in elem_id_map.items():
-                info = set_info.get(n, {})
-                desc = ", ".join(f"{k}:{v}" for k, v in info.items()) if info else ""
-                rows.append({"Nombre": n, "ID": idx, "Tipo": "ELEMENTOS", "Elementos": desc})
->>>>>>> c6e12056
+
 
             if rows:
                 st.table(rows)
