import tempfile
from pathlib import Path
import sys
import json
import math
from typing import Dict, List, Tuple

import streamlit as st

SDEA_LOGO_URL = (
    "https://sdeasolutions.com/wp-content/uploads/2021/11/"
    "cropped-SDEA_Logo-ORIGINAL-250x250-1.jpg"
)
OPENRADIOSS_LOGO_URL = (
    "https://openradioss.org/wp-content/uploads/2023/07/openradioss-logo.png"
)
ANSYS_LOGO_URL = "https://www.ansys.com/content/dam/company/brand/logos/ansys-logos/ansys-logo.svg"

root_path = str(Path(__file__).resolve().parents[2])
if root_path not in sys.path:
    sys.path.insert(0, root_path)

from cdb2rad.parser import parse_cdb
from cdb2rad.writer_rad import write_rad


MAX_EDGES = 10000
MAX_FACES = 15000


def viewer_html(

    nodes: Dict[int, List[float]],
    elements: List[Tuple[int, int, List[int]]],
    max_edges: int = MAX_EDGES,
    max_faces: int = MAX_FACES,
) -> str:
    """Return an HTML snippet with a lightweight Three.js mesh viewer.


    A subset of ``max_edges`` edges and ``max_faces`` triangular faces is used
    when the mesh is large to keep the browser responsive.
    """

    if not nodes or not elements:
        return "<p>No data</p>"

    coords = list(nodes.values())
    if len(coords) > max_edges:
        step = max(1, len(coords) // max_edges)
        coords = coords[::step][:max_edges]

    xs = [c[0] for c in coords]
    ys = [c[1] for c in coords]
    zs = [c[2] for c in coords]
    cx = sum(xs) / len(xs)
    cy = sum(ys) / len(ys)
    cz = sum(zs) / len(zs)
    max_r = 0.0
    for x, y, z in coords:
        r = math.sqrt((x - cx) ** 2 + (y - cy) ** 2 + (z - cz) ** 2)
        if r > max_r:
            max_r = r
    cam_dist = max_r * 3 if max_r > 0 else 10.0
    cam_x = cx + cam_dist
    cam_y = cy + cam_dist
    cam_z = cz + cam_dist

    def elem_edges(nids: List[int]) -> List[Tuple[int, int]]:
        if len(nids) == 4:  # shell quad
            idx = [(0, 1), (1, 2), (2, 3), (3, 0)]
        elif len(nids) == 3:  # shell tri
            idx = [(0, 1), (1, 2), (2, 0)]
        elif len(nids) in (8, 20):  # brick/hex
            idx = [
                (0, 1), (1, 2), (2, 3), (3, 0),
                (4, 5), (5, 6), (6, 7), (7, 4),
                (0, 4), (1, 5), (2, 6), (3, 7),
            ]
        elif len(nids) in (4, 10):  # tetra
            idx = [
                (0, 1), (1, 2), (2, 0),
                (0, 3), (1, 3), (2, 3),
            ]
        else:
            idx = [(i, (i + 1) % len(nids)) for i in range(len(nids))]
        return [(nids[a], nids[b]) for a, b in idx if a < len(nids) and b < len(nids)]

    edges = []
    faces = []
    seen = set()

    def add_face(tri: Tuple[int, int, int]):
        if all(n in nodes for n in tri):
            faces.append(nodes[tri[0]] + nodes[tri[1]] + nodes[tri[2]])

    def elem_faces(nids: List[int]) -> List[Tuple[int, int, int]]:
        if len(nids) == 4:  # shell quad
            idx = [(0, 1, 2), (0, 2, 3)]
        elif len(nids) == 3:  # shell tri
            idx = [(0, 1, 2)]
        elif len(nids) in (8, 20):  # brick/hex
            idx = [
                (0, 1, 2), (0, 2, 3),
                (4, 5, 6), (4, 6, 7),
                (0, 1, 5), (0, 5, 4),
                (1, 2, 6), (1, 6, 5),
                (2, 3, 7), (2, 7, 6),
                (3, 0, 4), (3, 4, 7),
            ]
        elif len(nids) in (4, 10):  # tetra
            idx = [
                (0, 1, 2),
                (0, 1, 3),
                (1, 2, 3),
                (0, 2, 3),
            ]
        else:
            idx = []
        return [(nids[a], nids[b], nids[c]) for a, b, c in idx]

    for _eid, _et, nids in elements:
        for a, b in elem_edges(nids):
            key = tuple(sorted((a, b)))
            if key in seen:
                continue
            if a in nodes and b in nodes:
                seen.add(key)
                edges.append(nodes[a] + nodes[b])
            if len(edges) >= max_edges:
                break
        for tri in elem_faces(nids):
            add_face(tri)
            if len(faces) >= max_faces:
                break
        if len(edges) >= max_edges and len(faces) >= max_faces:
            break

    template = """
<div id='c'></div>
<script src='https://cdn.jsdelivr.net/npm/three@0.154.0/build/three.min.js'></script>
<script src='https://cdn.jsdelivr.net/npm/three@0.154.0/examples/js/controls/OrbitControls.js'></script>
<script>
const segments = {segs};
const triangles = {tris};
const scene = new THREE.Scene();
const camera = new THREE.PerspectiveCamera(70, 1, 0.1, 1000);
camera.position.set({cam_x}, {cam_y}, {cam_z});
const renderer = new THREE.WebGLRenderer({{antialias:true}});
renderer.setSize(400, 400);
document.getElementById('c').appendChild(renderer.domElement);
const g = new THREE.BufferGeometry();
const verts = new Float32Array(segments.flat());
g.setAttribute('position', new THREE.BufferAttribute(verts, 3));
const m = new THREE.LineBasicMaterial({{color:0x0080ff}});
const lines = new THREE.LineSegments(g, m);
scene.add(lines);
const fg = new THREE.BufferGeometry();
const fverts = new Float32Array(triangles.flat());
fg.setAttribute('position', new THREE.BufferAttribute(fverts, 3));
fg.computeVertexNormals();
const fmat = new THREE.MeshPhongMaterial({{color:0xcccccc, side:THREE.DoubleSide, opacity:0.5, transparent:true}});
const mesh = new THREE.Mesh(fg, fmat);
scene.add(mesh);
scene.add(new THREE.AmbientLight(0x404040));
const dlight = new THREE.DirectionalLight(0xffffff, 0.8);
dlight.position.set(1,1,1);
scene.add(dlight);
const controls = new THREE.OrbitControls(camera, renderer.domElement);
controls.enableDamping = true;
controls.target.set({cx}, {cy}, {cz});
camera.lookAt({cx}, {cy}, {cz});
function animate(){{
  requestAnimationFrame(animate);
  controls.update();
  renderer.render(scene, camera);
}}
animate();
</script>
"""
    return template.format(
        segs=json.dumps(edges),
        tris=json.dumps(faces),
        cam_dist=cam_dist,
        cam_x=cam_x,
        cam_y=cam_y,
        cam_z=cam_z,
        cx=cx,
        cy=cy,
        cz=cz,
    )


@st.cache_data(ttl=3600)
def load_cdb(path: str):
    return parse_cdb(path)


SDEA_BLUE = "#1989FB"
SDEA_ORANGE = "#FFBC7D"
SDEA_DARK = "#1B1825"

style = f"""
<style>
.stApp {{
    background-color: #000000;
    color: white;
}}
.sdea-header {{
    background-color: {SDEA_DARK};
    padding: 10px;
    border-radius: 4px;
    display: flex;
    align-items: center;
    justify-content: space-between;
}}
.sdea-header img {{
    height: 60px;
}}
div.stButton>button {{
    background-color: {SDEA_BLUE};
    color: white;
}}
</style>
"""
st.markdown(style, unsafe_allow_html=True)

st.title("CDB → OpenRadioss")

header = st.container()
with header:
    st.markdown('<div class="sdea-header">', unsafe_allow_html=True)
    col1, col2, col3 = st.columns([1, 1, 1])
    with col1:
        st.image(SDEA_LOGO_URL, width=120)
    with col2:
        st.image(OPENRADIOSS_LOGO_URL, width=140)
    with col3:
        st.image(ANSYS_LOGO_URL, width=120)
    st.markdown("</div>", unsafe_allow_html=True)

uploaded = st.file_uploader("Subir archivo .cdb", type="cdb")
example_dir = Path("data_files")
examples = [p.name for p in example_dir.glob("*.cdb")]
selected = st.selectbox("o escoger ejemplo", [""] + examples)

file_path = None
if uploaded is not None:
    tmp = tempfile.NamedTemporaryFile(delete=False, suffix=".cdb")
    tmp.write(uploaded.getvalue())
    tmp.close()
    file_path = tmp.name
elif selected:
    file_path = str(example_dir / selected)

if file_path:
    nodes, elements, node_sets, elem_sets, materials = load_cdb(file_path)
    info_tab, preview_tab, rad_tab = st.tabs([
        "Información",
        "Vista 3D",
        "Generar RAD",
    ])

    with info_tab:
        st.write("Nodos:", len(nodes))
        st.write("Elementos:", len(elements))
        from cdb2rad.utils import element_summary

        etype_counts, kw_counts = element_summary(elements)
        st.write("Tipos de elemento (CDB):")
        for et, cnt in sorted(etype_counts.items()):
            st.write(f"- Tipo {et}: {cnt} elementos")
        st.write("Tipos en Radioss:")
        for kw, cnt in kw_counts.items():
            st.write(f"- {kw}: {cnt}")
        st.write("Conjuntos de nodos:", len(node_sets))
        for name, nids in node_sets.items():
            st.write(f"- {name}: {len(nids)} nodos")
        st.write("Conjuntos de elementos:", len(elem_sets))
        for name, eids in elem_sets.items():
            st.write(f"- {name}: {len(eids)} elementos")
        st.write("Materiales:")
        for mid, props in materials.items():
            st.write(f"- ID {mid}: {props}")

    with preview_tab:
        html = viewer_html(nodes, elements)
        if len(elements) > MAX_EDGES:
            st.caption(
                f"Mostrando un subconjunto de {MAX_EDGES} de {len(elements)} "
                "elementos para agilizar la vista"
            )
        st.components.v1.html(html, height=420)

    with rad_tab:
        st.subheader("Opciones de cálculo")
        thickness = st.number_input("Grosor", value=1.0, min_value=0.0)
        young = st.number_input("Módulo E", value=210000.0)
        poisson = st.number_input("Coeficiente de Poisson", value=0.3)
        density = st.number_input("Densidad", value=7800.0)

<<<<<<< HEAD
        st.markdown("### Control del cálculo")
        runname = st.text_input("Nombre de la simulación", value="model")
        t_end = st.number_input("Tiempo final", value=0.01, format="%.5f")
        anim_dt = st.number_input("Paso animación", value=0.001, format="%.5f")
        tfile_dt = st.number_input("Intervalo historial", value=0.00001, format="%.5f")
        dt_ratio = st.number_input(
            "Factor seguridad DT", value=0.9, min_value=0.0, max_value=1.0
        )

=======
>>>>>>> 034fa18c
        if st.button("Generar .rad"):
            with tempfile.TemporaryDirectory() as tmpdir:
                rad_path = Path(tmpdir) / "model_0000.rad"
                mesh_path = Path(tmpdir) / "mesh.inp"
                write_rad(
                    nodes,
                    elements,
                    str(rad_path),
                    mesh_inc=str(mesh_path),
                    node_sets=node_sets,
                    elem_sets=elem_sets,
                    materials=materials,
                    thickness=thickness,
                    young=young,
                    poisson=poisson,
                    density=density,
<<<<<<< HEAD
                    runname=runname,
                    t_end=t_end,
                    anim_dt=anim_dt,
                    tfile_dt=tfile_dt,
                    dt_ratio=dt_ratio,
=======
>>>>>>> 034fa18c
                )
                st.success("Ficheros generados en directorio temporal")
                lines = rad_path.read_text().splitlines()[:20]
                st.code("\n".join(lines))
else:
    st.info("Sube un archivo .cdb")<|MERGE_RESOLUTION|>--- conflicted
+++ resolved
@@ -299,7 +299,7 @@
         poisson = st.number_input("Coeficiente de Poisson", value=0.3)
         density = st.number_input("Densidad", value=7800.0)
 
-<<<<<<< HEAD
+
         st.markdown("### Control del cálculo")
         runname = st.text_input("Nombre de la simulación", value="model")
         t_end = st.number_input("Tiempo final", value=0.01, format="%.5f")
@@ -309,8 +309,7 @@
             "Factor seguridad DT", value=0.9, min_value=0.0, max_value=1.0
         )
 
-=======
->>>>>>> 034fa18c
+
         if st.button("Generar .rad"):
             with tempfile.TemporaryDirectory() as tmpdir:
                 rad_path = Path(tmpdir) / "model_0000.rad"
@@ -327,14 +326,13 @@
                     young=young,
                     poisson=poisson,
                     density=density,
-<<<<<<< HEAD
+
                     runname=runname,
                     t_end=t_end,
                     anim_dt=anim_dt,
                     tfile_dt=tfile_dt,
                     dt_ratio=dt_ratio,
-=======
->>>>>>> 034fa18c
+
                 )
                 st.success("Ficheros generados en directorio temporal")
                 lines = rad_path.read_text().splitlines()[:20]
