--- conflicted
+++ resolved
@@ -991,7 +991,7 @@
                 lines = rad_path.read_text().splitlines()[:20]
                 st.code("\n".join(lines))
 
-<<<<<<< HEAD
+
     with rigid_tab:
         st.subheader("Rigid Connectors")
         with st.expander("/RBODY"):
@@ -1039,9 +1039,7 @@
                 st.experimental_rerun()
 
     # Documentation search with dynamic manual selection
-=======
-    # Documentation links
->>>>>>> 5624bf12
+
     with help_tab:
         st.subheader("Documentación")
         st.markdown(
