--- conflicted
+++ resolved
@@ -296,11 +296,10 @@
 
     with inp_tab:
         st.subheader("Generar mesh.inp")
-<<<<<<< HEAD
+
         use_sets = st.checkbox("Incluir name selections", value=True)
         use_mats = st.checkbox("Incluir materiales", value=True)
-=======
->>>>>>> a6b984ff
+
         if st.button("Generar .inp"):
             with tempfile.TemporaryDirectory() as tmpdir:
                 inp_path = Path(tmpdir) / "mesh.inp"
@@ -308,15 +307,10 @@
                     nodes,
                     elements,
                     str(inp_path),
-<<<<<<< HEAD
                     node_sets=node_sets if use_sets else None,
                     elem_sets=elem_sets if use_sets else None,
                     materials=materials if use_mats else None,
-=======
-                    node_sets=node_sets,
-                    elem_sets=elem_sets,
-                    materials=materials,
->>>>>>> a6b984ff
+
                 )
                 st.success("Fichero generado en directorio temporal")
                 lines = inp_path.read_text().splitlines()[:20]
