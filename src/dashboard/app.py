--- conflicted
+++ resolved
@@ -1037,7 +1037,7 @@
                         "model.rad", rad_path.read_text(), height=400
                     )
 
-<<<<<<< HEAD
+
         clean_dir = st.text_input(
             "Directorio RAD limpio",
             value=st.session_state.get("work_dir", str(Path.cwd())),
@@ -1074,54 +1074,7 @@
                     st.text_area(
                         "minimal.rad", rad_path.read_text(), height=400
                     )
-=======
-
-    with rigid_tab:
-        st.subheader("Rigid Connectors")
-        with st.expander("/RBODY"):
-            rb_id = st.number_input("RBID", 1)
-            master = st.selectbox("Nodo maestro", list(all_nodes.keys()))
-            slaves = st.multiselect("Nodos secundarios", list(all_nodes.keys()))
-            if st.button("Añadir RBODY"):
-                st.session_state["rbodies"].append({
-                    "RBID": int(rb_id),
-                    "Gnod_id": int(master),
-                    "nodes": [int(n) for n in slaves],
-                })
-        for i, rb in enumerate(st.session_state.get("rbodies", [])):
-            st.json(rb)
-            if st.button("Eliminar", key=f"del_rb_{i}"):
-                st.session_state["rbodies"].pop(i)
-                st.experimental_rerun()
-
-        with st.expander("/RBE2"):
-            m = st.selectbox("Master", list(all_nodes.keys()), key="rbe2m")
-            slaves2 = st.multiselect("Slaves", list(all_nodes.keys()), key="rbe2s")
-            if st.button("Añadir RBE2"):
-                st.session_state["rbe2"].append({
-                    "N_master": int(m),
-                    "N_slave_list": [int(n) for n in slaves2],
-                })
-        for i, rb in enumerate(st.session_state.get("rbe2", [])):
-            st.json(rb)
-            if st.button("Eliminar", key=f"del_rbe2_{i}"):
-                st.session_state["rbe2"].pop(i)
-                st.experimental_rerun()
-
-        with st.expander("/RBE3"):
-            dep = st.selectbox("Dependiente", list(all_nodes.keys()), key="rbe3d")
-            indep_nodes = st.multiselect("Independientes", list(all_nodes.keys()), key="rbe3i")
-            if st.button("Añadir RBE3"):
-                st.session_state["rbe3"].append({
-                    "N_dependent": int(dep),
-                    "independent": [(int(n), 1.0) for n in indep_nodes],
-                })
-        for i, rb in enumerate(st.session_state.get("rbe3", [])):
-            st.json(rb)
-            if st.button("Eliminar", key=f"del_rbe3_{i}"):
-                st.session_state["rbe3"].pop(i)
-                st.experimental_rerun()
->>>>>>> 2e67c1e6
+
 
     # Documentation search with dynamic manual selection
 
