--- conflicted
+++ resolved
@@ -42,11 +42,10 @@
     REFERENCE_GUIDE,
     REFERENCE_GUIDE_URL,
     THEORY_MANUAL,
-<<<<<<< HEAD
+
     USER_GUIDE,
-=======
-    THEORY_MANUAL_URL,
->>>>>>> d9603926
+
+
     search_pdf,
 )
 
@@ -811,24 +810,15 @@
     with help_tab:
         st.subheader("Buscar en documentación")
         doc_choice = st.selectbox(
-<<<<<<< HEAD
+
             "Documento",
             ["Reference Guide", "User Guide", "Theory Manual"],
-=======
-            "Documento", ["Reference Guide", "Theory Manual"]
->>>>>>> d9603926
+
         )
         query = st.text_input("Término de búsqueda")
         if st.button("Buscar", key="search_docs") and query:
             if doc_choice == "Reference Guide":
-<<<<<<< HEAD
-                url = REFERENCE_GUIDE
-            elif doc_choice == "User Guide":
-                url = USER_GUIDE
-            else:
-                url = THEORY_MANUAL
-            results = search_pdf(url, query)
-=======
+
                 source = (
                     REFERENCE_GUIDE
                     if REFERENCE_GUIDE.exists()
@@ -850,25 +840,18 @@
             except Exception as e:  # pragma: no cover - network errors
                 st.error(f"No se pudo buscar en el PDF: {e}")
                 results = []
->>>>>>> d9603926
+
             if results:
                 for r in results:
                     st.write(r)
             elif results == []:
                 st.warning("Sin coincidencias")
-<<<<<<< HEAD
-        if doc_choice == "Reference Guide":
-            link = REFERENCE_GUIDE
-        elif doc_choice == "User Guide":
-            link = USER_GUIDE
-        else:
-            link = THEORY_MANUAL
-=======
+
         else:
             link = (
                 REFERENCE_GUIDE_URL if doc_choice == "Reference Guide" else THEORY_MANUAL_URL
             )
->>>>>>> d9603926
+
         st.markdown(f"[Abrir {doc_choice}]({link})")
 else:
     st.info("Sube un archivo .cdb")