import tempfile
from pathlib import Path
import sys
import json
import math
import subprocess
from typing import Dict, List, Tuple, Optional, Set

# Ensure repository root is on the Python path before importing local modules
root_path = str(Path(__file__).resolve().parents[2])
if root_path not in sys.path:
    sys.path.insert(0, root_path)

import streamlit as st
from cdb2rad.mesh_convert import convert_to_vtk, mesh_to_temp_vtk

from cdb2rad.vtk_writer import write_vtk, write_vtp


def _rerun():
    """Compatibility wrapper for streamlit rerun."""
    if hasattr(st, "rerun"):
        st.rerun()
    elif hasattr(st, "experimental_rerun"):
        st.experimental_rerun()



def launch_paraview_server(
    mesh_path: str | None = None,
    *,
    nodes: Dict[int, List[float]] | None = None,
    elements: List[Tuple[int, int, List[int]]] | None = None,
    port: int = 12345,
    host: str = "127.0.0.1",
    verbose: bool = False,
) -> str:

    """Spawn ParaViewWeb server for ``mesh_path`` or an in-memory mesh."""
    script = Path(__file__).resolve().parents[2] / "scripts" / "pv_visualizer.py"

    if mesh_path:
        tmp = tempfile.NamedTemporaryFile(delete=False, suffix=".vtk")
        tmp.close()
        convert_to_vtk(mesh_path, tmp.name)
        data_path = tmp.name
    elif nodes is not None and elements is not None:
        data_path = mesh_to_temp_vtk(nodes, elements)
    else:
        raise ValueError("mesh_path or nodes/elements must be provided")

    cmd = [
        "python",
        str(script),
        "--data",
        data_path,
        "--port",
        str(port),
        "--host",
        host,
    ]
    if verbose:
        cmd.append("--verbose")
    subprocess.Popen(cmd)
    return f"http://{host}:{port}/"


SDEA_LOGO_URL = (
    "https://sdeasolutions.com/wp-content/uploads/2021/11/"
    "cropped-SDEA_Logo-ORIGINAL-250x250-1.jpg"
)
OPENRADIOSS_LOGO_URL = (
    "https://openradioss.org/wp-content/uploads/2023/07/openradioss-logo.png"
)
ANSYS_LOGO_URL = "https://www.ansys.com/content/dam/company/brand/logos/ansys-logos/ansys-logo.svg"

# Default output directory for exported VTK files
DEFAULT_VTK_DIR = r"C:\JAVIER\OPEN_RADIOSS\paraview\data"

from cdb2rad.parser import parse_cdb
from cdb2rad.writer_rad import (
    write_rad,
    DEFAULT_RUNNAME,
    DEFAULT_FINAL_TIME,
    DEFAULT_ANIM_DT,
    DEFAULT_HISTORY_DT,
    DEFAULT_DT_RATIO,
    DEFAULT_PRINT_N,
    DEFAULT_PRINT_LINE,
    DEFAULT_STOP_EMAX,
    DEFAULT_STOP_MMAX,
    DEFAULT_STOP_NMAX,
    DEFAULT_STOP_NTH,
    DEFAULT_STOP_NANIM,
    DEFAULT_STOP_NERR,
    DEFAULT_THICKNESS,
)
from cdb2rad.writer_inc import write_mesh_inc
from cdb2rad.rad_validator import validate_rad_format
from cdb2rad.utils import check_rad_inputs
from cdb2rad.remote import add_remote_point, next_free_node_id
from cdb2rad.pdf_search import (
    REFERENCE_GUIDE_URL,
    THEORY_MANUAL_URL,
    USER_GUIDE as USER_GUIDE_URL,
)

MAX_EDGES = 10000
MAX_FACES = 15000

# Mappings for dropdown labels with short explanations
LAW_DESCRIPTIONS = {
    "LAW1": "Elástico lineal",
    "LAW2": "Modelo Johnson-Cook",
    "LAW27": "Modelo plástico isotrópico",
    "LAW36": "Modelo material avanzado",
    "LAW44": "Modelo Cowper-Symonds",
}

FAIL_DESCRIPTIONS = {
    "": "Sin criterio de fallo",
    "JOHNSON": "Johnson-Cook failure",
    "BIQUAD": "Criterio Biquadrático",
    "TAB1": "Fallo tabulado",
}

BC_DESCRIPTIONS = {
    "BCS": "Condición fija",
    "PRESCRIBED_MOTION": "Movimiento prescrito",
}

INT_DESCRIPTIONS = {
    "TYPE2": "Nodo-superficie",
    "TYPE7": "Superficie-superficie",
}


# Units to display for each parameter depending on the selected system
UNIT_OPTIONS = ["SI", "Imperial"]

PARAM_UNITS = {
    "Densidad": {"SI": "kg/m3", "Imperial": "lb/in3"},
    "E": {"SI": "MPa", "Imperial": "psi"},
    "A": {"SI": "MPa", "Imperial": "psi"},
    "B": {"SI": "MPa", "Imperial": "psi"},
    "SIG0": {"SI": "MPa", "Imperial": "psi"},
    "SU": {"SI": "MPa", "Imperial": "psi"},
    "Tiempo final": {"SI": "s", "Imperial": "s"},
    "Paso animación": {"SI": "s", "Imperial": "s"},
    "Intervalo historial": {"SI": "s", "Imperial": "s"},
    "Gap": {"SI": "mm", "Imperial": "in"},
    "Stiffness": {"SI": "N/mm", "Imperial": "lbf/in"},
    "Vx": {"SI": "m/s", "Imperial": "ft/s"},
    "Vy": {"SI": "m/s", "Imperial": "ft/s"},
    "Vz": {"SI": "m/s", "Imperial": "ft/s"},
    "g": {"SI": "m/s²", "Imperial": "ft/s²"},
}


def label_with_unit(base: str) -> str:
    unit_sys = st.session_state.get("unit_sys", UNIT_OPTIONS[0])
    unit = PARAM_UNITS.get(base, {}).get(unit_sys)
    return f"{base} ({unit})" if unit else base

def input_with_help(label: str, value: float, key: str):
    """Simplified numeric input without additional help."""
    return st.number_input(label_with_unit(label), value=value, key=key)


def viewer_html(

    nodes: Dict[int, List[float]],
    elements: List[Tuple[int, int, List[int]]],
    selected_eids: Optional[Set[int]] = None,
    max_edges: int = MAX_EDGES,
    max_faces: int = MAX_FACES,
) -> str:
    """Return an HTML snippet with a lightweight Three.js mesh viewer.

    ``selected_eids`` may filter the elements to display. A subset of
    ``max_edges`` edges and ``max_faces`` triangular faces is used when the
    mesh is large to keep the browser responsive.
    """

    if selected_eids:
        elements = [e for e in elements if e[0] in selected_eids]

    if not nodes or not elements:
        return "<p>No data</p>"

    coords = list(nodes.values())
    if len(coords) > max_edges:
        step = max(1, len(coords) // max_edges)
        coords = coords[::step][:max_edges]

    xs = [c[0] for c in coords]
    ys = [c[1] for c in coords]
    zs = [c[2] for c in coords]
    cx = sum(xs) / len(xs)
    cy = sum(ys) / len(ys)
    cz = sum(zs) / len(zs)
    max_r = 0.0
    for x, y, z in coords:
        r = math.sqrt((x - cx) ** 2 + (y - cy) ** 2 + (z - cz) ** 2)
        if r > max_r:
            max_r = r
    cam_dist = max_r * 3 if max_r > 0 else 10.0
    cam_x = cx + cam_dist
    cam_y = cy + cam_dist
    cam_z = cz + cam_dist

    def elem_edges(nids: List[int]) -> List[Tuple[int, int]]:
        if len(nids) == 4:  # shell quad
            idx = [(0, 1), (1, 2), (2, 3), (3, 0)]
        elif len(nids) == 3:  # shell tri
            idx = [(0, 1), (1, 2), (2, 0)]
        elif len(nids) in (8, 20):  # brick/hex
            idx = [
                (0, 1), (1, 2), (2, 3), (3, 0),
                (4, 5), (5, 6), (6, 7), (7, 4),
                (0, 4), (1, 5), (2, 6), (3, 7),
            ]
        elif len(nids) in (4, 10):  # tetra
            idx = [
                (0, 1), (1, 2), (2, 0),
                (0, 3), (1, 3), (2, 3),
            ]
        else:
            idx = [(i, (i + 1) % len(nids)) for i in range(len(nids))]
        return [(nids[a], nids[b]) for a, b in idx if a < len(nids) and b < len(nids)]

    edges = []
    faces = []
    seen = set()

    def add_face(tri: Tuple[int, int, int]):
        if all(n in nodes for n in tri):
            faces.append(nodes[tri[0]] + nodes[tri[1]] + nodes[tri[2]])

    def elem_faces(nids: List[int]) -> List[Tuple[int, int, int]]:
        if len(nids) == 4:  # shell quad
            idx = [(0, 1, 2), (0, 2, 3)]
        elif len(nids) == 3:  # shell tri
            idx = [(0, 1, 2)]
        elif len(nids) in (8, 20):  # brick/hex
            idx = [
                (0, 1, 2), (0, 2, 3),
                (4, 5, 6), (4, 6, 7),
                (0, 1, 5), (0, 5, 4),
                (1, 2, 6), (1, 6, 5),
                (2, 3, 7), (2, 7, 6),
                (3, 0, 4), (3, 4, 7),
            ]
        elif len(nids) in (4, 10):  # tetra
            idx = [
                (0, 1, 2),
                (0, 1, 3),
                (1, 2, 3),
                (0, 2, 3),
            ]
        else:
            idx = []
        return [(nids[a], nids[b], nids[c]) for a, b, c in idx]

    for _eid, _et, nids in elements:
        for a, b in elem_edges(nids):
            key = tuple(sorted((a, b)))
            if key in seen:
                continue
            if a in nodes and b in nodes:
                seen.add(key)
                edges.append(nodes[a] + nodes[b])
            if len(edges) >= max_edges:
                break
        for tri in elem_faces(nids):
            add_face(tri)
            if len(faces) >= max_faces:
                break
        if len(edges) >= max_edges and len(faces) >= max_faces:
            break

    template = """
<div id='c'></div>
<script src='https://cdn.jsdelivr.net/npm/three@0.154.0/build/three.min.js'></script>
<script src='https://cdn.jsdelivr.net/npm/three@0.154.0/examples/jsm/controls/OrbitControls.js'></script>
<script>
const segments = {segs};
const triangles = {tris};
const scene = new THREE.Scene();
const camera = new THREE.PerspectiveCamera(70, 1, 0.1, 1000);
camera.position.set({cam_x}, {cam_y}, {cam_z});
const renderer = new THREE.WebGLRenderer({{antialias:true}});
renderer.setSize(400, 400);
document.getElementById('c').appendChild(renderer.domElement);
const g = new THREE.BufferGeometry();
const verts = new Float32Array(segments.flat());
g.setAttribute('position', new THREE.BufferAttribute(verts, 3));
const m = new THREE.LineBasicMaterial({{color:0x0080ff}});
const lines = new THREE.LineSegments(g, m);
scene.add(lines);
const fg = new THREE.BufferGeometry();
const fverts = new Float32Array(triangles.flat());
fg.setAttribute('position', new THREE.BufferAttribute(fverts, 3));
fg.computeVertexNormals();
const fmat = new THREE.MeshPhongMaterial({{color:0xcccccc, side:THREE.DoubleSide, opacity:0.5, transparent:true}});
const mesh = new THREE.Mesh(fg, fmat);
scene.add(mesh);
scene.add(new THREE.AmbientLight(0x404040));
const dlight = new THREE.DirectionalLight(0xffffff, 0.8);
dlight.position.set(1,1,1);
scene.add(dlight);
const controls = new THREE.OrbitControls(camera, renderer.domElement);
controls.enableDamping = true;
controls.target.set({cx}, {cy}, {cz});
camera.lookAt({cx}, {cy}, {cz});
function animate(){{
  requestAnimationFrame(animate);
  controls.update();
  renderer.render(scene, camera);
}}
animate();
</script>
"""
    return template.format(
        segs=json.dumps(edges),
        tris=json.dumps(faces),
        cam_dist=cam_dist,
        cam_x=cam_x,
        cam_y=cam_y,
        cam_z=cam_z,
        cx=cx,
        cy=cy,
        cz=cz,
    )


@st.cache_data(ttl=3600)
def load_cdb(path: str):
    return parse_cdb(path)


SDEA_BLUE = "#1989FB"
SDEA_ORANGE = "#FFBC7D"
SDEA_DARK = "#1B1825"

style = f"""
<style>
.stApp {{
    background-color: #000000;
    color: white;
}}
.sdea-header {{
    background-color: {SDEA_DARK};
    padding: 10px;
    border-radius: 4px;
    display: flex;
    align-items: center;
    justify-content: space-between;
}}
.sdea-header img {{
    height: 60px;
}}
div.stButton>button {{
    background-color: {SDEA_BLUE};
    color: white;
}}
.app-title {{
    text-align: center;
    color: {SDEA_ORANGE};
    font-size: 2.5em;
    margin-bottom: 0.2em;
}}
</style>
"""
st.markdown(style, unsafe_allow_html=True)

st.markdown(
    "<h1 class='app-title'>\u2728 CDB2Rad Dashboard v0.0</h1>",
    unsafe_allow_html=True,
)

header = st.container()
with header:
    st.markdown('<div class="sdea-header">', unsafe_allow_html=True)
    col1, col2, col3 = st.columns([1, 1, 1])
    with col1:
        st.image(SDEA_LOGO_URL, width=120)
    with col2:
        st.image(OPENRADIOSS_LOGO_URL, width=140)
    with col3:
        st.image(ANSYS_LOGO_URL, width=120)
    st.markdown("</div>", unsafe_allow_html=True)

unit_sel = st.selectbox(
    "Sistema de unidades",
    UNIT_OPTIONS,
    key="unit_sys",
)

uploaded = st.file_uploader("Subir archivo .cdb", type="cdb")

# Ensure session state has expected keys even before loading a CDB
if "subsets" not in st.session_state:
    st.session_state["subsets"] = {}

file_path = None
if uploaded is not None:
    tmp = tempfile.NamedTemporaryFile(delete=False, suffix=".cdb")
    tmp.write(uploaded.getvalue())
    tmp.close()
    file_path = tmp.name

if file_path:
    work_dir = st.text_input(
        "Directorio de trabajo",
        value=st.session_state.get("work_dir", str(Path.cwd())),
    )
    st.session_state["work_dir"] = work_dir

    if "parts" not in st.session_state:
        st.session_state["parts"] = []
    if "subsets" not in st.session_state:
        st.session_state["subsets"] = {}
    nodes, elements, node_sets, elem_sets, materials = load_cdb(file_path)

    info_tab, preview_tab, prop_tab, inp_tab, rad_tab, help_tab = st.tabs(
        [
            "Información",
            "Vista 3D",
            "Propiedades",
            "Generar INC",
            "Generar RAD",
            "Ayuda",
        ]
    )

    with info_tab:
        st.write("Nodos:", len(nodes))
        st.write("Elementos:", len(elements))
        from cdb2rad.utils import element_summary

        etype_counts, kw_counts = element_summary(elements)
        st.write("Tipos de elemento (CDB):")
        for et, cnt in sorted(etype_counts.items()):
            st.write(f"- Tipo {et}: {cnt} elementos")
        st.write("Tipos en Radioss:")
        for kw, cnt in kw_counts.items():
            st.write(f"- {kw}: {cnt}")
        st.write("Conjuntos de nodos:", len(node_sets))
        for name, nids in node_sets.items():
            st.write(f"- {name}: {len(nids)} nodos")
        all_elem_sets = {**elem_sets, **st.session_state.get("subsets", {})}
        st.write("Conjuntos de elementos:", len(all_elem_sets))
        for name, eids in all_elem_sets.items():
            st.write(f"- {name}: {len(eids)} elementos")
        if st.session_state["parts"]:
            st.write("Partes definidas:")
            for part in st.session_state["parts"]:
                if "set" in part:
                    st.write(
                        f"- {part['name']} (ID {part['id']}) → {part['set']}"
                    )
                else:
                    st.write(f"- {part['name']} (ID {part['id']})")
        st.write("Materiales:")
        for mid, props in materials.items():
            st.write(f"- ID {mid}: {props}")

    with preview_tab:
        port = st.number_input("Puerto ParaView Web", value=8080, step=1)
        cmd = (
            f"\"C:\\Program Files\\ParaView 5.12.0\\bin\\pvpython.exe\" "
            f"-m paraview.apps.visualizer --data \"C:\\JAVIER\\OPEN_RADIOSS\\paraview\\data\" "
            f"--content \"C:\\JAVIER\\OPEN_RADIOSS\\paraview\\www\" --port {int(port)}"
        )
        st.text_input("Comando para lanzar", value=cmd, key="pv_cmd")
        if st.button("Visualizar con ParaView Web"):
            url = launch_paraview_server(
                nodes=nodes,
                elements=elements,
                port=int(port),
                verbose=True,
            )
            st.session_state["pvw_url"] = url
        if "pvw_url" in st.session_state:
            st.components.v1.html(
                f'<iframe src="{st.session_state["pvw_url"]}" '
                'style="width:100%;height:600px;border:none;"></iframe>',
                height=620,
            )

<<<<<<< HEAD
=======
        st.subheader("Exportar VTK")
        vtk_dir = st.text_input(
            "Directorio de salida",
            value=st.session_state.get("vtk_dir", DEFAULT_VTK_DIR),
            key="vtk_dir",
        )
        vtk_name = st.text_input("Nombre de archivo", value="mesh", key="vtk_name")
        vtk_format = st.selectbox("Formato", [".vtk", ".vtp"], key="vtk_format")
        overwrite_vtk = st.checkbox("Sobrescribir si existe", value=False, key="overwrite_vtk")
        if st.button("Generar VTK"):
            out_dir = Path(vtk_dir).expanduser()
            out_dir.mkdir(parents=True, exist_ok=True)
            vtk_path = out_dir / f"{vtk_name}{vtk_format}"
            if vtk_path.exists() and not overwrite_vtk:
                st.error("El archivo ya existe. Elija otro nombre o active sobrescribir")
            else:
                if vtk_format == ".vtp":
                    write_vtp(nodes, elements, str(vtk_path))
                else:
                    write_vtk(nodes, elements, str(vtk_path))
                st.success(f"Archivo guardado en: {vtk_path}")


    with prop_tab:
        st.subheader("Configuración de propiedades")
        if "properties" not in st.session_state:
            st.session_state["properties"] = []
        if "parts" not in st.session_state:
            st.session_state["parts"] = []

        with st.expander("Definir propiedad"):
            pid = st.number_input("ID propiedad", value=len(st.session_state["properties"]) + 1, key="prop_id")
            pname = st.text_input("Nombre", value=f"PROP_{pid}", key="prop_name")
            ptype = st.selectbox("Tipo", ["SHELL", "SOLID"], key="prop_type")
            if ptype == "SHELL":
                thick = st.number_input("Espesor", value=DEFAULT_THICKNESS, key="prop_thick")
            else:
                thick = None
            if st.button("Añadir propiedad"):
                data = {"id": int(pid), "name": pname, "type": ptype}
                if thick is not None:
                    data["thickness"] = thick
                st.session_state["properties"].append(data)

        if st.session_state["properties"]:
            st.write("Propiedades definidas:")
            for i, pr in enumerate(st.session_state["properties"]):
                cols = st.columns([4, 1])
                with cols[0]:
                    st.json(pr)
                with cols[1]:
                    if st.button("Eliminar", key=f"del_prop_{i}"):
                        st.session_state["properties"].pop(i)
                        _rerun()

        with st.expander("Definir parte"):
            part_id = st.number_input(
                "ID parte",
                value=len(st.session_state["parts"]) + 1,
                key="def_part_id",
            )
            part_name = st.text_input(
                "Nombre parte", value=f"PART_{part_id}", key="def_part_name"
            )
            prop_opts = [p["id"] for p in st.session_state["properties"]]
            pid_sel = st.selectbox(
                "Propiedad", prop_opts, disabled=not prop_opts, key="def_part_pid"
            )
            mid_sel = st.number_input("Material ID", value=1, key="def_part_mid")
            if st.button("Añadir parte"):
                st.session_state["parts"].append({
                    "id": int(part_id),
                    "name": part_name,
                    "pid": int(pid_sel) if prop_opts else 1,
                    "mid": int(mid_sel),
                })

        if st.session_state["parts"]:
            st.write("Partes definidas:")
            for i, pt in enumerate(st.session_state["parts"]):
                cols = st.columns([4, 1])
                with cols[0]:
                    st.json(pt)
                with cols[1]:
                    if st.button("Eliminar", key=f"del_part_{i}"):
                        st.session_state["parts"].pop(i)
                        _rerun()

>>>>>>> e33c46d6
    with inp_tab:
        st.subheader("Generar mesh.inc")

        use_sets = st.checkbox("Incluir name selections", value=True)
        use_mats = st.checkbox("Incluir materiales", value=True)
        inc_dir = st.text_input(
            "Directorio de salida",
            value=st.session_state.get("work_dir", str(Path.cwd())),
            key="inc_dir",
        )
        inc_name = st.text_input(
            "Nombre de archivo", value="mesh", key="inc_name"
        )
        overwrite_inc = st.checkbox("Sobrescribir si existe", value=False, key="overwrite_inc")

        if st.button("Generar .inc"):
            out_dir = Path(inc_dir).expanduser()
            out_dir.mkdir(parents=True, exist_ok=True)
            inp_path = out_dir / f"{inc_name}.inc"
            if inp_path.exists() and not overwrite_inc:
                st.error("El archivo ya existe. Elija otro nombre o directorio")
            else:
                all_elem_sets = {**elem_sets, **st.session_state.get("subsets", {})}
                write_mesh_inc(
                    nodes,
                    elements,
                    str(inp_path),
                    node_sets=node_sets if use_sets else None,
                    elem_sets=all_elem_sets if use_sets else None,
                    materials=materials if use_mats else None,
                )
                st.success(f"Fichero generado en: {inp_path}")
                with st.expander("Ver .inc completo"):
                    st.text_area(
                        "mesh.inc", inp_path.read_text(), height=400
                    )

    with rad_tab:
        st.subheader("Generar RAD")
        include_inc = st.checkbox(
            "Incluir línea #include mesh.inc",
            value=True,
            key="include_inc_rad",
        )

        if "impact_materials" not in st.session_state:
            st.session_state["impact_materials"] = []
        if "bcs" not in st.session_state:
            st.session_state["bcs"] = []
        if "interfaces" not in st.session_state:
            st.session_state["interfaces"] = []
        if "next_inter_idx" not in st.session_state:
            st.session_state["next_inter_idx"] = 1
        if "init_vel" not in st.session_state:
            st.session_state["init_vel"] = None
        if "gravity" not in st.session_state:
            st.session_state["gravity"] = None
        if "control_settings" not in st.session_state:
            st.session_state["control_settings"] = None
        if "rbodies" not in st.session_state:
            st.session_state["rbodies"] = []
        if "rbe2" not in st.session_state:
            st.session_state["rbe2"] = []
        if "rbe3" not in st.session_state:
            st.session_state["rbe3"] = []
        if "remote_points" not in st.session_state:
            st.session_state["remote_points"] = []
        if "properties" not in st.session_state:
            st.session_state["properties"] = []
        if "parts" not in st.session_state:
            st.session_state["parts"] = []
        if "subsets" not in st.session_state:
            st.session_state["subsets"] = {}

        with st.expander("Propiedades"):
            st.subheader("Configuración de propiedades")
            with st.expander("Definir propiedad"):
                pid = st.number_input(
                    "ID propiedad",
                    value=len(st.session_state["properties"]) + 1,
                    key="prop_id",
                )
                pname = st.text_input("Nombre", value=f"PROP_{pid}", key="prop_name")
                ptype = st.selectbox("Tipo", ["SHELL", "SOLID"], key="prop_type")
                if ptype == "SHELL":
                    thick = st.number_input("Espesor", value=DEFAULT_THICKNESS, key="prop_thick")
                else:
                    thick = None
                if st.button("Añadir propiedad"):
                    data = {"id": int(pid), "name": pname, "type": ptype}
                    if thick is not None:
                        data["thickness"] = thick
                    st.session_state["properties"].append(data)

            if st.session_state["properties"]:
                st.write("Propiedades definidas:")
                for i, pr in enumerate(st.session_state["properties"]):
                    cols = st.columns([4, 1])
                    with cols[0]:
                        st.json(pr)
                    with cols[1]:
                        if st.button("Eliminar", key=f"del_prop_{i}"):
                            st.session_state["properties"].pop(i)
                            _rerun()

            with st.expander("Definir parte"):
                part_id = st.number_input(
                    "ID parte",
                    value=len(st.session_state["parts"]) + 1,
                    key="part_id",
                )
                part_name = st.text_input("Nombre parte", value=f"PART_{part_id}", key="part_name")
                prop_opts = [p["id"] for p in st.session_state["properties"]]
                pid_sel = st.selectbox("Propiedad", prop_opts, disabled=not prop_opts, key="part_pid")
                mid_sel = st.number_input("Material ID", value=1, key="part_mid")
                if st.button("Añadir parte"):
                    st.session_state["parts"].append(
                        {
                            "id": int(part_id),
                            "name": part_name,
                            "pid": int(pid_sel) if prop_opts else 1,
                            "mid": int(mid_sel),
                        }
                    )

            if st.session_state["parts"]:
                st.write("Partes definidas:")
                for i, pt in enumerate(st.session_state["parts"]):
                    cols = st.columns([4, 1])
                    with cols[0]:
                        st.json(pt)
                    with cols[1]:
                        if st.button("Eliminar", key=f"del_part_{i}"):
                            st.session_state["parts"].pop(i)
                            _rerun()

        if "properties" not in st.session_state:
            st.session_state["properties"] = []
        if "parts" not in st.session_state:
            st.session_state["parts"] = []


        extra_nodes = {
            rp["id"]: list(rp["coords"])
            for rp in st.session_state["remote_points"]
        }
        all_nodes = {**nodes, **extra_nodes}
        extra_sets = {
            f"REMOTE_{rp['id']}": [rp['id']] for rp in st.session_state["remote_points"]
        }
        all_node_sets = {**node_sets, **extra_sets}
        all_elem_sets = {**elem_sets, **st.session_state["subsets"]}

        part_node_sets = {}
        for part in st.session_state["parts"]:
            set_name = part.get("set")
            eids = all_elem_sets.get(set_name, [])
            nodes_in_part = {nid for eid, _et, ns in elements if eid in eids for nid in ns}
            if nodes_in_part:
                part_node_sets[part["name"]] = sorted(nodes_in_part)

        all_node_sets.update(part_node_sets)

        with st.expander("Definición de materiales"):
            use_cdb_mats = st.checkbox("Incluir materiales del CDB", value=False)
            # Desactivado por defecto para evitar añadir tarjetas vacías
            use_impact = st.checkbox(
                "Incluir materiales de impacto", value=False
            )

            if use_impact:
                with st.expander("Materiales de impacto"):
                    mat_id = input_with_help(
                        "ID material",
                        len(st.session_state["impact_materials"]) + 1,
                        "mat_id",
                    )
                    law = st.selectbox(
                        "Tipo",
                        list(LAW_DESCRIPTIONS.keys()),
                        format_func=lambda k: f"{k} - {LAW_DESCRIPTIONS[k]}",
                    )
                    dens_i = input_with_help("Densidad", 7800.0, "dens_i")
                    e_i = input_with_help("E", 210000.0, "e_i")
                    nu_i = input_with_help("Poisson", 0.3, "nu_i")
                    extra: Dict[str, float] = {}
                    if law == "LAW2":
                        extra["A"] = input_with_help("A", 200.0, "a_i")
                        extra["B"] = input_with_help("B", 400.0, "b_i")
                        extra["N"] = input_with_help("N", 0.5, "n_i")
                        extra["C"] = input_with_help("C", 0.01, "c_i")
                        extra["EPS0"] = input_with_help("EPS0", 1.0, "eps0_i")
                    elif law == "LAW27":
                        extra["SIG0"] = input_with_help("SIG0", 200.0, "sig0")
                        extra["SU"] = input_with_help("SU", 0.0, "su")
                        extra["EPSU"] = input_with_help("EPSU", 0.0, "epsu")
                    elif law == "LAW36":
                        extra["Fsmooth"] = input_with_help("Fsmooth", 0.0, "fs")
                        extra["Fcut"] = input_with_help("Fcut", 0.0, "fc")
                        extra["Chard"] = input_with_help("Chard", 0.0, "ch")
                    elif law == "LAW44":
                        extra["A"] = input_with_help("A", 0.0, "cow_a")
                        extra["B"] = input_with_help("B", 0.0, "cow_b")
                        extra["N"] = input_with_help("N", 1.0, "cow_n")
                        extra["C"] = input_with_help("C", 0.0, "cow_c")

                    fail_type = st.selectbox(
                        "Modo de fallo",
                        list(FAIL_DESCRIPTIONS.keys()),
                        format_func=lambda k: "Ninguno" if k == "" else f"FAIL/{k} - {FAIL_DESCRIPTIONS[k]}",
                    )
                    fail_params: Dict[str, float] = {}
                    if fail_type:
                        if fail_type == "JOHNSON":
                            fail_params["D1"] = input_with_help("D1", 0.0, "d1")
                            fail_params["D2"] = input_with_help("D2", 0.0, "d2")
                            fail_params["D3"] = input_with_help("D3", 0.0, "d3")
                            fail_params["D4"] = input_with_help("D4", 0.0, "d4")
                            fail_params["D5"] = input_with_help("D5", 0.0, "d5")
                        elif fail_type == "BIQUAD":
                            fail_params["C1"] = input_with_help("C1", 0.0, "c1")
                            fail_params["C2"] = input_with_help("C2", 0.0, "c2")
                            fail_params["C3"] = input_with_help("C3", 0.0, "c3")
                        elif fail_type == "TAB1":
                            fail_params["Dcrit"] = input_with_help("Dcrit", 1.0, "dcrit")

                    if st.button("Añadir material"):
                        data = {
                            "id": int(mat_id),
                            "LAW": law,
                            "EX": e_i,
                            "NUXY": nu_i,
                            "DENS": dens_i,
                        }
                        data.update(extra)
                        if fail_type:
                            data["FAIL"] = {"TYPE": fail_type, **fail_params}
                        st.session_state["impact_materials"].append(data)

                    if st.session_state["impact_materials"]:
                        st.write("Materiales definidos:")
                        for i, mat in enumerate(st.session_state["impact_materials"]):
                            cols = st.columns([4, 1])
                            with cols[0]:
                                st.json(mat)
                            with cols[1]:
                                if st.button("Eliminar", key=f"del_mat_{i}"):
                                    st.session_state["impact_materials"].pop(i)
                                    _rerun()

        with st.expander("Bloques (/PART y /SUBSET)"):
            with st.expander("/SUBSET"):
                sub_name = st.text_input("Nombre subset", key="sub_name")
                base_sets = st.multiselect(
                    "Conjuntos base", list(all_elem_sets.keys()), key="sub_sets"
                )
                manual = st.text_area("IDs manuales", key="sub_ids")
                if st.button("Añadir subset") and sub_name:
                    ids = set()
                    for s in base_sets:
                        ids.update(all_elem_sets.get(s, []))
                    for tok in manual.replace(',', ' ').split():
                        try:
                            ids.add(int(tok))
                        except ValueError:
                            pass
                    if ids:
                        st.session_state["subsets"][sub_name] = sorted(ids)
                        _rerun()
            for name, ids in st.session_state["subsets"].items():
                cols = st.columns([4, 1])
                with cols[0]:
                    st.write(f"{name}: {len(ids)} elementos")
                with cols[1]:
                    if st.button("Eliminar", key=f"del_subset_{name}"):
                        del st.session_state["subsets"][name]
                        _rerun()

            with st.expander("/PART"):
                pid = st.number_input("ID", 1, key="rad_part_id")
                pname = st.text_input("Nombre part", key="rad_part_name")
                sel_set = st.selectbox(
                    "Subset o conjunto", list(all_elem_sets.keys()), key="part_set", disabled=not all_elem_sets
                )
                mat_pid = st.number_input("Material ID", 1, key="part_mat")
                if st.button("Añadir part") and pname and sel_set:
                    st.session_state["parts"].append({
                        "id": int(pid),
                        "name": pname,
                        "set": sel_set,
                        "mat": int(mat_pid),
                    })
                    _rerun()
            for i, part in enumerate(st.session_state["parts"]):
                cols = st.columns([4, 1])
                with cols[0]:
                    if "set" in part:
                        st.write(
                            f"{part['name']} → {part['set']} (ID {part['id']})"
                        )
                    else:
                        st.write(f"{part['name']} (ID {part['id']})")
                with cols[1]:
                    if st.button("Eliminar", key=f"del_part_{i}"):
                        st.session_state["parts"].pop(i)
                        _rerun()


        with st.expander("Control del cálculo"):
            runname = st.text_input(
                "Nombre de la simulación", value=DEFAULT_RUNNAME
            )
            t_end = input_with_help("Tiempo final", DEFAULT_FINAL_TIME, "t_end")
            if st.checkbox("Definir paso animación", key="en_anim"):
                anim_dt = input_with_help("Paso animación", DEFAULT_ANIM_DT, "anim_dt")
            else:
                anim_dt = None
            if st.checkbox("Definir intervalo historial", key="en_tfile"):
                tfile_dt = input_with_help("Intervalo historial", DEFAULT_HISTORY_DT, "tfile_dt")
            else:
                tfile_dt = None
            if st.checkbox("Definir factor seguridad DT", key="en_dt"):
                dt_ratio = input_with_help(
                    "Factor seguridad DT",
                    DEFAULT_DT_RATIO,
                    "dt_ratio",
                )
            else:
                dt_ratio = None
            adv_enabled = st.checkbox("Activar opciones avanzadas")
            if adv_enabled:
                st.markdown("### Opciones avanzadas")
                if st.checkbox("Definir /PRINT", key="en_print"):
                    print_n = input_with_help("PRINT cada n ciclos", DEFAULT_PRINT_N, "print_n")
                    print_line = input_with_help("Línea cabecera", DEFAULT_PRINT_LINE, "print_line")
                else:
                    print_n = None
                    print_line = None
                rfile_cycle = input_with_help("Ciclos entre RFILE", 0, "rfile_cycle")
                rfile_n = input_with_help("Número de RFILE", 0, "rfile_n")
                h3d_dt = input_with_help("Paso H3D", 0.0, "h3d_dt")
                col1, col2, col3 = st.columns(3)
                with col1:
                    stop_emax = input_with_help("Emax", DEFAULT_STOP_EMAX, "stop_emax")
                with col2:
                    stop_mmax = input_with_help("Mmax", DEFAULT_STOP_MMAX, "stop_mmax")
                with col3:
                    stop_nmax = input_with_help("Nmax", DEFAULT_STOP_NMAX, "stop_nmax")
                col4, col5, col6 = st.columns(3)
                with col4:
                    stop_nth = input_with_help("NTH", DEFAULT_STOP_NTH, "stop_nth")
                with col5:
                    stop_nanim = input_with_help("NANIM", DEFAULT_STOP_NANIM, "stop_nanim")
                with col6:
                    stop_nerr = input_with_help("NERR_POSIT", DEFAULT_STOP_NERR, "stop_nerr")
                adyrel_start = input_with_help("ADYREL inicio", 0.0, "adyrel_start")
                adyrel_stop = input_with_help("ADYREL fin", 0.0, "adyrel_stop")
            else:
                print_n = None
                print_line = None
                rfile_cycle = 0
                rfile_n = 0
                h3d_dt = 0.0
                stop_emax = DEFAULT_STOP_EMAX
                stop_mmax = DEFAULT_STOP_MMAX
                stop_nmax = DEFAULT_STOP_NMAX
                stop_nth = DEFAULT_STOP_NTH
                stop_nanim = DEFAULT_STOP_NANIM
                stop_nerr = DEFAULT_STOP_NERR
                adyrel_start = None
                adyrel_stop = None

            if st.button("Añadir control"):
                st.session_state["control_settings"] = {
                    "runname": runname,
                    "t_end": t_end,
                    "anim_dt": anim_dt,
                    "tfile_dt": tfile_dt,
                    "dt_ratio": dt_ratio,
                    "print_n": int(print_n) if print_n is not None else None,
                    "print_line": int(print_line) if print_line is not None else None,
                    "rfile_cycle": int(rfile_cycle) if rfile_cycle else None,
                    "rfile_n": int(rfile_n) if rfile_n else None,
                    "h3d_dt": h3d_dt if h3d_dt > 0 else None,
                    "stop_emax": stop_emax,
                    "stop_mmax": stop_mmax,
                    "stop_nmax": stop_nmax,
                    "stop_nth": int(stop_nth),
                    "stop_nanim": int(stop_nanim),
                    "stop_nerr": int(stop_nerr),
                    "adyrel_start": adyrel_start,
                    "adyrel_stop": adyrel_stop,
                }
            if st.session_state["control_settings"]:
                st.write("Control de cálculo definido:")
                cols = st.columns([4, 1])
                with cols[0]:
                    st.json(st.session_state["control_settings"])
                with cols[1]:
                    if st.button("Eliminar", key="del_ctrl"):
                        st.session_state["control_settings"] = None
                        _rerun()

        with st.expander("Condiciones de contorno (BCS)"):
            bc_name = st.text_input("Nombre BC", value="Fixed")
            bc_type = st.selectbox(
                "Tipo BC",
                list(BC_DESCRIPTIONS.keys()),
                format_func=lambda k: f"{k} - {BC_DESCRIPTIONS[k]}",
            )
            bc_set = st.selectbox(
                "Conjunto de nodos",
                list(all_node_sets.keys()),
                disabled=not all_node_sets,
            )
            bc_data = {}
            if bc_type == "BCS":
                bc_tra = st.text_input("Traslación (111/000)", value="111")
                bc_rot = st.text_input("Rotación (111/000)", value="111")
                bc_data.update({"tra": bc_tra, "rot": bc_rot})
            else:
                bc_dir = input_with_help("Dirección", 1, "bc_dir")
                bc_val = input_with_help("Valor", 0.0, "bc_val")
                bc_data.update({"dir": int(bc_dir), "value": float(bc_val)})

            if st.button("Añadir BC") and bc_set:
                node_list = all_node_sets.get(bc_set, [])
                entry = {
                    "name": bc_name,
                    "type": bc_type,
                    "nodes": node_list,
                }
                entry.update(bc_data)
                st.session_state["bcs"].append(entry)

            for i, bc in enumerate(st.session_state["bcs"]):
                cols = st.columns([4, 1])
                with cols[0]:
                    st.json(bc)
                with cols[1]:
                    if st.button("Eliminar", key=f"del_bc_{i}"):
                        st.session_state["bcs"].pop(i)
                        _rerun()

        with st.expander("Puntos remotos"):
            colx, coly, colz = st.columns(3)
            with colx:
                rx = st.number_input("X", 0.0, key="rp_x")
            with coly:
                ry = st.number_input("Y", 0.0, key="rp_y")
            with colz:
                rz = st.number_input("Z", 0.0, key="rp_z")
            auto = st.checkbox("ID automático", value=True, key="rp_auto")
            next_id = next_free_node_id(all_nodes)
            rid = st.number_input("ID", value=next_id, key="rp_id", disabled=auto)
            if st.button("Añadir punto remoto"):
                try:
                    if auto:
                        _, nid = add_remote_point(all_nodes, (rx, ry, rz))
                    else:
                        _, nid = add_remote_point(all_nodes, (rx, ry, rz), int(rid))
                    st.session_state["remote_points"].append({"id": nid, "coords": (rx, ry, rz)})
                    _rerun()
                except ValueError as e:
                    st.error(str(e))
            for i, rp in enumerate(st.session_state.get("remote_points", [])):
                cols = st.columns([4, 1])
                with cols[0]:
                    st.write(f"ID {rp['id']} → {rp['coords']}")
                with cols[1]:
                    if st.button("Eliminar", key=f"del_rp_{i}"):
                        st.session_state["remote_points"].pop(i)
                        _rerun()

        with st.expander("Interacciones (INTER)"):
            int_type = st.selectbox(
                "Tipo",
                list(INT_DESCRIPTIONS.keys()),
                key="itf_type",
                format_func=lambda k: f"{k} - {INT_DESCRIPTIONS[k]}",
            )
            idx = st.session_state.get("next_inter_idx", 1)
            def_name = f"{int_type}_{idx}"
            int_name = st.text_input(
                "Nombre interfaz",
                value=st.session_state.get("int_name", def_name),
                key="int_name",
            )
            slave_set = st.selectbox(
                "Conjunto esclavo",
                list(all_node_sets.keys()),
                key="slave_set",
                disabled=not all_node_sets,
            )
            master_set = st.selectbox(
                "Conjunto maestro",
                list(all_node_sets.keys()),
                key="master_set",
                disabled=not all_node_sets,
            )
            fric = input_with_help("Fricción", 0.0, "fric")

            gap = stiff = igap = None
            if int_type == "TYPE7":
                gap = input_with_help("Gap", 0.0, "gap")
                stiff = input_with_help("Stiffness", 0.0, "stiff")
                igap = input_with_help("Igap", 0, "igap")

            if st.button("Añadir interfaz") and slave_set and master_set:
                s_list = all_node_sets.get(slave_set, [])
                m_list = all_node_sets.get(master_set, [])
                if s_list and m_list:
                    itf = {
                        "type": int_type,
                        "name": int_name,
                        "slave": s_list,
                        "master": m_list,
                        "fric": float(fric),
                    }
                    if int_type == "TYPE7":
                        itf.update({
                            "gap": gap,
                            "stiff": stiff,
                            "igap": int(igap),
                        })
                    st.session_state["interfaces"].append(itf)
                    st.session_state["next_inter_idx"] += 1
                    st.session_state["int_name"] = f"{int_type}_{st.session_state['next_inter_idx']}"
                    _rerun()
            for i, itf in enumerate(st.session_state["interfaces"]):
                cols = st.columns([4, 1])
                with cols[0]:
                    st.json(itf)
                with cols[1]:
                    if st.button("Eliminar", key=f"del_itf_{i}"):
                        st.session_state["interfaces"].pop(i)
                        _rerun()

        with st.expander("Rigid Connectors"):
            with st.expander("/RBODY"):
                rb_id = st.number_input("RBID", 1)
                master = st.selectbox("Nodo maestro", list(all_nodes.keys()), key="rbody_master")
                slaves = st.multiselect("Nodos secundarios", list(all_nodes.keys()), key="rb_slaves")
                slave_sets = st.multiselect(
                    "Name selections", list(all_node_sets.keys()), key="rb_sets", disabled=not all_node_sets
                )
                if st.button("Añadir RBODY"):
                    nodes_union = {int(n) for n in slaves}
                    for s in slave_sets:
                        nodes_union.update(all_node_sets.get(s, []))
                    st.session_state["rbodies"].append({
                        "RBID": int(rb_id),
                        "Gnod_id": int(master),
                        "nodes": sorted(nodes_union),
                    })
            for i, rb in enumerate(st.session_state.get("rbodies", [])):
                cols = st.columns([4, 1])
                with cols[0]:
                    st.json(rb)
                with cols[1]:
                    if st.button("Eliminar", key=f"del_rb_{i}"):
                        st.session_state["rbodies"].pop(i)
                        _rerun()

            with st.expander("/RBE2"):
                m = st.selectbox("Master", list(all_nodes.keys()), key="rbe2m")
                slaves2 = st.multiselect("Slaves", list(all_nodes.keys()), key="rbe2s")
                slave_sets2 = st.multiselect(
                    "Name selections", list(all_node_sets.keys()), key="rbe2_sets", disabled=not all_node_sets
                )
                if st.button("Añadir RBE2"):
                    nodes_union = {int(n) for n in slaves2}
                    for s in slave_sets2:
                        nodes_union.update(all_node_sets.get(s, []))
                    st.session_state["rbe2"].append({
                        "N_master": int(m),
                        "N_slave_list": sorted(nodes_union),
                    })
            for i, rb in enumerate(st.session_state.get("rbe2", [])):
                cols = st.columns([4, 1])
                with cols[0]:
                    st.json(rb)
                with cols[1]:
                    if st.button("Eliminar", key=f"del_rbe2_{i}"):
                        st.session_state["rbe2"].pop(i)
                        _rerun()

            with st.expander("/RBE3"):
                dep = st.selectbox("Dependiente", list(all_nodes.keys()), key="rbe3d")
                indep_nodes = st.multiselect("Independientes", list(all_nodes.keys()), key="rbe3i")
                indep_sets = st.multiselect(
                    "Name selections", list(all_node_sets.keys()), key="rbe3_sets", disabled=not all_node_sets
                )
                if st.button("Añadir RBE3"):
                    nodes_union = {int(n) for n in indep_nodes}
                    for s in indep_sets:
                        nodes_union.update(all_node_sets.get(s, []))
                    st.session_state["rbe3"].append({
                        "N_dependent": int(dep),
                        "independent": [(nid, 1.0) for nid in sorted(nodes_union)],
                    })
            for i, rb in enumerate(st.session_state.get("rbe3", [])):
                cols = st.columns([4, 1])
                with cols[0]:
                    st.json(rb)
                with cols[1]:
                    if st.button("Eliminar", key=f"del_rbe3_{i}"):
                        st.session_state["rbe3"].pop(i)
                        _rerun()

        with st.expander("Velocidad inicial (IMPVEL)"):
            vel_set = st.selectbox(
                "Conjunto de nodos",
                list(all_node_sets.keys()),
                key="vel_set",
                disabled=not all_node_sets,
            )
            vx = input_with_help("Vx", 0.0, "vx")
            vy = input_with_help("Vy", 0.0, "vy")
            vz = input_with_help("Vz", 0.0, "vz")
            if st.button("Asignar velocidad") and vel_set:
                n_list = all_node_sets.get(vel_set, [])
                st.session_state["init_vel"] = {
                    "nodes": n_list,
                    "vx": vx,
                    "vy": vy,
                    "vz": vz,
                }
            if st.session_state["init_vel"]:
                cols = st.columns([4, 1])
                with cols[0]:
                    st.json(st.session_state["init_vel"])
                with cols[1]:
                    if st.button("Eliminar", key="del_initvel"):
                        st.session_state["init_vel"] = None
                        _rerun()

        with st.expander("Carga de gravedad (GRAVITY)"):
            g = input_with_help("g", 9.81, "grav_g")
            nx = input_with_help("nx", 0.0, "grav_nx")
            ny = input_with_help("ny", 0.0, "grav_ny")
            nz = input_with_help("nz", -1.0, "grav_nz")
            comp = input_with_help("Componente", 3, "grav_comp")
            if st.button("Asignar gravedad"):
                st.session_state["gravity"] = {
                    "g": g,
                    "nx": nx,
                    "ny": ny,
                    "nz": nz,
                    "comp": int(comp),
                }
            if st.session_state["gravity"]:
                cols = st.columns([4, 1])
                with cols[0]:
                    st.json(st.session_state["gravity"])
                with cols[1]:
                    if st.button("Eliminar", key="del_gravity"):
                        st.session_state["gravity"] = None
                        _rerun()


        rad_dir = st.text_input(
            "Directorio de salida",
            value=st.session_state.get("work_dir", str(Path.cwd())),
            key="rad_dir",
        )
        rad_name = st.text_input(
            "Nombre de archivo RAD", value="model_0000", key="rad_name"
        )
        overwrite_rad = st.checkbox("Sobrescribir si existe", value=False, key="overwrite_rad")

        if st.button("Chequear configuracion"):
            errs = check_rad_inputs(
                use_cdb_mats,
                materials,
                use_impact,
                st.session_state.get("impact_materials"),
                st.session_state.get("bcs"),
                st.session_state.get("interfaces"),
            )
            if errs:
                for e in errs:
                    st.error(e)
            else:
                st.success("Configuracion OK")


        if st.button("Generar .rad"):
            out_dir = Path(rad_dir).expanduser()
            out_dir.mkdir(parents=True, exist_ok=True)
            rad_path = out_dir / f"{rad_name}.rad"
            mesh_path = out_dir / "mesh.inc"
            impact_defined = use_impact and st.session_state.get("impact_materials")
            if (rad_path.exists() or mesh_path.exists()) and not overwrite_rad:
                st.error("El archivo ya existe. Elija otro nombre o directorio")
            else:
                extra = None
                if use_impact and st.session_state["impact_materials"]:
                        extra = {
                            m["id"]: {k: v for k, v in m.items() if k != "id"}
                            for m in st.session_state["impact_materials"]
                        }
                ctrl = st.session_state.get("control_settings")
                if ctrl:
                    runname = ctrl.get("runname", runname)
                    t_end = ctrl.get("t_end", t_end)
                    anim_dt = ctrl.get("anim_dt", anim_dt)
                    tfile_dt = ctrl.get("tfile_dt", tfile_dt)
                    dt_ratio = ctrl.get("dt_ratio", dt_ratio)
                    print_n = ctrl.get("print_n", print_n)
                    print_line = ctrl.get("print_line", print_line)
                    rfile_cycle = ctrl.get("rfile_cycle", rfile_cycle)
                    rfile_n = ctrl.get("rfile_n", rfile_n)
                    h3d_dt = ctrl.get("h3d_dt", h3d_dt)
                    stop_emax = ctrl.get("stop_emax", stop_emax)
                    stop_mmax = ctrl.get("stop_mmax", stop_mmax)
                    stop_nmax = ctrl.get("stop_nmax", stop_nmax)
                    stop_nth = ctrl.get("stop_nth", stop_nth)
                    stop_nanim = ctrl.get("stop_nanim", stop_nanim)
                    stop_nerr = ctrl.get("stop_nerr", stop_nerr)
                    adyrel_start = ctrl.get("adyrel_start", adyrel_start)
                    adyrel_stop = ctrl.get("adyrel_stop", adyrel_stop)
                if not include_inc:
                    write_mesh_inc(all_nodes, elements, str(mesh_path), node_sets=all_node_sets)
                all_elem_sets = {**elem_sets, **st.session_state.get("subsets", {})}
                write_rad(
                        all_nodes,
                        elements,
                        str(rad_path),
                        mesh_inc=str(mesh_path),
                        include_inc=include_inc,
                        node_sets=all_node_sets,
                        elem_sets=all_elem_sets,
                        materials=materials if use_cdb_mats else None,
                        extra_materials=extra,

                        runname=runname,
                        t_end=t_end,
                        anim_dt=anim_dt,
                        tfile_dt=tfile_dt,
                        dt_ratio=dt_ratio,
                        print_n=int(print_n) if print_n is not None else None,
                        print_line=int(print_line) if print_line is not None else None,
                        rfile_cycle=int(rfile_cycle) if rfile_cycle else None,
                        rfile_n=int(rfile_n) if rfile_n else None,
                        h3d_dt=h3d_dt if h3d_dt > 0 else None,
                        stop_emax=stop_emax,
                        stop_mmax=stop_mmax,
                        stop_nmax=stop_nmax,
                        stop_nth=int(stop_nth),
                        stop_nanim=int(stop_nanim),
                        stop_nerr=int(stop_nerr),
                        adyrel=(adyrel_start, adyrel_stop),

                        boundary_conditions=st.session_state.get("bcs"),
                        interfaces=st.session_state.get("interfaces"),
                        rbody=st.session_state.get("rbodies"),
                        rbe2=st.session_state.get("rbe2"),
                        rbe3=st.session_state.get("rbe3"),
                        init_velocity=st.session_state.get("init_vel"),
                        gravity=st.session_state.get("gravity"),
                        properties=st.session_state.get("properties"),
                        parts=st.session_state.get("parts"),
                    )
                try:
                    validate_rad_format(str(rad_path))
                    st.info("Formato RAD OK")
                except ValueError as e:
                    st.error(f"Error formato: {e}")
                st.success(f"Ficheros generados en: {rad_path}")
                with st.expander("Ver .rad completo"):
                    st.text_area(
                        "model.rad", rad_path.read_text(), height=400
                    )

    with help_tab:
        st.subheader("Documentación")
        st.markdown(
            f"[Reference Guide]({REFERENCE_GUIDE_URL}) | "
            f"[User Guide]({USER_GUIDE_URL}) | "
            f"[Theory Manual]({THEORY_MANUAL_URL})"
        )

else:
    st.info("Sube un archivo .cdb")<|MERGE_RESOLUTION|>--- conflicted
+++ resolved
@@ -489,8 +489,7 @@
                 height=620,
             )
 
-<<<<<<< HEAD
-=======
+
         st.subheader("Exportar VTK")
         vtk_dir = st.text_input(
             "Directorio de salida",
@@ -579,7 +578,7 @@
                         st.session_state["parts"].pop(i)
                         _rerun()
 
->>>>>>> e33c46d6
+
     with inp_tab:
         st.subheader("Generar mesh.inc")
 
