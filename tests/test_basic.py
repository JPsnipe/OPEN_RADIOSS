--- conflicted
+++ resolved
@@ -342,7 +342,7 @@
             'id': 1,
             'name': 'solid_p',
             'type': 'SOLID',
-<<<<<<< HEAD
+
             'Isolid': 22,
             'Ismstr': 5,
             'Icpre': 2,
@@ -352,10 +352,7 @@
             'qb': 0.1,
             'dn': 0.2,
             'h': 0.3,
-=======
-            'Isolid': 24,
-            'Ismstr': 4,
->>>>>>> 99d71104
+
         }
     ]
     parts = [{
@@ -369,13 +366,11 @@
     idx = lines.index('/PROP/SOLID/1')
     assert 'Isolid' in lines[idx + 2]
     nums = lines[idx + 3].split()
-<<<<<<< HEAD
+
     nums2 = lines[idx + 5].split()
     assert nums[0] == '22'
     assert nums2[0] == '111'
     assert nums2[1] == '1.5'
-=======
-    assert nums[0] == '24'
->>>>>>> 99d71104
-
-
+
+
+
