--- conflicted
+++ resolved
@@ -300,7 +300,7 @@
     assert '/PART/1' in txt
 
 
-<<<<<<< HEAD
+
 def test_write_rad_with_advanced_shell(tmp_path):
     nodes, elements, *_ = parse_cdb(DATA)
     rad = tmp_path / 'prop_adv.rad'
@@ -332,14 +332,5 @@
     assert nums2[0] == '0.1'
     assert nums3[1] == '1'
     assert nums3[2] == '1.2'
-=======
-def test_write_rad_with_subset(tmp_path):
-    nodes, elements, *_ = parse_cdb(DATA)
-    rad = tmp_path / 'subset.rad'
-    subs = {'grp1': [1, 2, 3]}
-    write_rad(nodes, elements, str(rad), subsets=subs)
-    txt = rad.read_text()
-    assert '/SUBSET/1' in txt
-    assert 'grp1' in txt
->>>>>>> 68e3300b
-
+
+
