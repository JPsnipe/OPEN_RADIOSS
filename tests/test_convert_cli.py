from pathlib import Path
import subprocess

DATA = Path(__file__).resolve().parents[1] / 'data' / 'model.cdb'


def test_convert_cli(tmp_path):
    out = tmp_path / 'mesh.vtk'
    script = Path(__file__).resolve().parents[1] / 'scripts' / 'convert_to_vtk.py'
    result = subprocess.run(['python', str(script), str(DATA), str(out)], capture_output=True, text=True)
    assert out.exists()
    assert 'Written' in result.stdout
    text = out.read_text()
    assert 'POINT_DATA' in text


<<<<<<< HEAD
def test_convert_cli_vtp(tmp_path):
=======

def test_convert_cli_vtp(tmp_path):

>>>>>>> 1422dda5
    out = tmp_path / 'mesh.vtp'
    script = Path(__file__).resolve().parents[1] / 'scripts' / 'convert_to_vtk.py'
    result = subprocess.run(['python', str(script), str(DATA), str(out)], capture_output=True, text=True)
    assert out.exists()
    assert 'Written' in result.stdout
    text = out.read_text()
<<<<<<< HEAD
    assert 'POINT_DATA' in text or '<PointData>' in text
=======
    assert 'POINT_DATA' in text or '<PointData>' in text
>>>>>>> 1422dda5
<|MERGE_RESOLUTION|>--- conflicted
+++ resolved
@@ -14,21 +14,13 @@
     assert 'POINT_DATA' in text
 
 
-<<<<<<< HEAD
-def test_convert_cli_vtp(tmp_path):
-=======
 
 def test_convert_cli_vtp(tmp_path):
 
->>>>>>> 1422dda5
     out = tmp_path / 'mesh.vtp'
     script = Path(__file__).resolve().parents[1] / 'scripts' / 'convert_to_vtk.py'
     result = subprocess.run(['python', str(script), str(DATA), str(out)], capture_output=True, text=True)
     assert out.exists()
     assert 'Written' in result.stdout
     text = out.read_text()
-<<<<<<< HEAD
     assert 'POINT_DATA' in text or '<PointData>' in text
-=======
-    assert 'POINT_DATA' in text or '<PointData>' in text
->>>>>>> 1422dda5
