import os
import pytest
from cdb2rad.parser import parse_cdb
from cdb2rad.writer_rad import write_starter, write_rad

DATA = os.path.join(os.path.dirname(__file__), '..', 'data', 'model.cdb')


def test_part_material_mapping(tmp_path):
    nodes, elements, node_sets, elem_sets, mats = parse_cdb(DATA)
    props = [{'id': 1, 'name': 'shell_p', 'type': 'SHELL', 'thickness': 1.0}]
    parts = [{'id': 1, 'name': 'part1', 'pid': 1, 'mid': 1}]
    extra = {1: {'LAW': 'LAW1', 'EX': 1e5, 'NUXY': 0.3, 'DENS': 7800.0}}
    rad = tmp_path / 'mapped_0000.rad'
    write_starter(
        nodes,
        elements,
        str(rad),
        node_sets=node_sets,
        elem_sets=elem_sets,
        materials=mats,
        extra_materials=extra,
        properties=props,
        parts=parts,
    )
    lines = rad.read_text().splitlines()
    idx = lines.index('/PART/1')
    mat_id = int(lines[idx + 2].split()[1])
    assert mat_id != 1
    assert any(line.startswith(f'/MAT/LAW1/{mat_id}') for line in lines)


def test_invalid_part_material(tmp_path):
    nodes, elements, node_sets, elem_sets, mats = parse_cdb(DATA)
    props = [{'id': 1, 'name': 'shell_p', 'type': 'SHELL', 'thickness': 1.0}]
    parts = [{'id': 1, 'name': 'part1', 'pid': 1, 'mid': 999}]
    rad = tmp_path / 'invalid_0000.rad'
    with pytest.raises(ValueError):
        write_starter(
            nodes,
            elements,
            str(rad),
            node_sets=node_sets,
            elem_sets=elem_sets,
            materials=mats,
            properties=props,
            parts=parts,
        )


def test_part_subset_numeric(tmp_path):
    nodes, elements, node_sets, elem_sets, mats = parse_cdb(DATA)
    props = [{'id': 1, 'name': 'shell_p', 'type': 'SHELL', 'thickness': 1.0}]
    parts = [{'id': 1, 'name': 'p1', 'pid': 1, 'mid': 1, 'set': 1}]
    subsets = {1: [elements[0][0]]}
    rad = tmp_path / 'subset_0000.rad'
    write_starter(
        nodes,
        elements,
        str(rad),
        node_sets=node_sets,
        elem_sets=elem_sets,
        materials=mats,
        properties=props,
        parts=parts,
        subsets=subsets,
        auto_subsets=False,
    )
    lines = rad.read_text().splitlines()
    idx = lines.index('/PART/1')
    subset_id = int(lines[idx + 2].split()[-1])
    assert subset_id == 1


def test_write_rad_part_subset(tmp_path):
    nodes, elements, node_sets, elem_sets, mats = parse_cdb(DATA)
    props = [{'id': 1, 'name': 'shell_p', 'type': 'SHELL', 'thickness': 1.0}]
    parts = [{'id': 1, 'name': 'p1', 'pid': 1, 'mid': 1, 'set': 1}]
    subsets = {1: [elements[0][0]]}
    rad = tmp_path / 'subset_full.rad'
    write_rad(
        nodes,
        elements,
        str(rad),
        node_sets=node_sets,
        elem_sets=elem_sets,
        materials=mats,
        properties=props,
        parts=parts,
        subsets=subsets,
        auto_subsets=False,
    )
    lines = rad.read_text().splitlines()
    idx = lines.index('/PART/1')
    subset_id = int(lines[idx + 2].split()[-1])
    assert subset_id == 1

<<<<<<< HEAD
def test_two_parts_two_subsets(tmp_path):
    nodes, elements, node_sets, elem_sets, mats = parse_cdb(DATA)
    props = [{'id': 1, 'name': 'shell_p', 'type': 'SHELL', 'thickness': 1.0}]
    parts = [
        {'id': 1, 'name': 'p1', 'pid': 1, 'mid': 1, 'set': 1},
        {'id': 2, 'name': 'p2', 'pid': 1, 'mid': 1, 'set': 2},
    ]
    subsets = {
        1: [elements[0][0]],
        2: [elements[1][0]],
    }
    rad = tmp_path / 'multi_subset.rad'
    write_starter(
        nodes,
        elements,
        str(rad),
=======

def test_return_subset_map(tmp_path):
    nodes, elements, node_sets, elem_sets, mats = parse_cdb(DATA)
    props = [{'id': 1, 'name': 'p', 'type': 'SHELL', 'thickness': 1.0}]
    parts = [{'id': 1, 'name': 'p', 'pid': 1, 'mid': 1, 'set': 'BALL'}]
    subsets = {'BALL': [elements[0][0]]}
    _, subset_map = write_starter(
        nodes,
        elements,
        str(tmp_path / 'ret_0000.rad'),
>>>>>>> 36bfeb9e
        node_sets=node_sets,
        elem_sets=elem_sets,
        materials=mats,
        properties=props,
        parts=parts,
        subsets=subsets,
        auto_subsets=False,
<<<<<<< HEAD
    )
    lines = rad.read_text().splitlines()
    idx1 = lines.index('/PART/1')
    idx2 = lines.index('/PART/2')
    subset_id1 = int(lines[idx1 + 2].split()[-1])
    subset_id2 = int(lines[idx2 + 2].split()[-1])
    assert subset_id1 == 1
    assert subset_id2 == 2


def test_two_parts_two_subsets_write_rad(tmp_path):
    nodes, elements, node_sets, elem_sets, mats = parse_cdb(DATA)
    props = [{'id': 1, 'name': 'shell_p', 'type': 'SHELL', 'thickness': 1.0}]
    parts = [
        {'id': 1, 'name': 'p1', 'pid': 1, 'mid': 1, 'set': 1},
        {'id': 2, 'name': 'p2', 'pid': 1, 'mid': 1, 'set': 2},
    ]
    subsets = {
        1: [elements[0][0]],
        2: [elements[1][0]],
    }
    rad = tmp_path / 'multi_subset_full.rad'
    write_rad(
        nodes,
        elements,
        str(rad),
=======
        return_subset_map=True,
    )
    assert subset_map == {'BALL': 1}

    _, subset_map = write_rad(
        nodes,
        elements,
        str(tmp_path / 'ret_full.rad'),
>>>>>>> 36bfeb9e
        node_sets=node_sets,
        elem_sets=elem_sets,
        materials=mats,
        properties=props,
        parts=parts,
        subsets=subsets,
        auto_subsets=False,
<<<<<<< HEAD
    )
    lines = rad.read_text().splitlines()
    idx1 = lines.index('/PART/1')
    idx2 = lines.index('/PART/2')
    subset_id1 = int(lines[idx1 + 2].split()[-1])
    subset_id2 = int(lines[idx2 + 2].split()[-1])
    assert subset_id1 == 1
    assert subset_id2 == 2
=======
        return_subset_map=True,
    )
    assert subset_map == {'BALL': 1}
>>>>>>> 36bfeb9e
<|MERGE_RESOLUTION|>--- conflicted
+++ resolved
@@ -95,7 +95,7 @@
     subset_id = int(lines[idx + 2].split()[-1])
     assert subset_id == 1
 
-<<<<<<< HEAD
+
 def test_two_parts_two_subsets(tmp_path):
     nodes, elements, node_sets, elem_sets, mats = parse_cdb(DATA)
     props = [{'id': 1, 'name': 'shell_p', 'type': 'SHELL', 'thickness': 1.0}]
@@ -112,18 +112,7 @@
         nodes,
         elements,
         str(rad),
-=======
 
-def test_return_subset_map(tmp_path):
-    nodes, elements, node_sets, elem_sets, mats = parse_cdb(DATA)
-    props = [{'id': 1, 'name': 'p', 'type': 'SHELL', 'thickness': 1.0}]
-    parts = [{'id': 1, 'name': 'p', 'pid': 1, 'mid': 1, 'set': 'BALL'}]
-    subsets = {'BALL': [elements[0][0]]}
-    _, subset_map = write_starter(
-        nodes,
-        elements,
-        str(tmp_path / 'ret_0000.rad'),
->>>>>>> 36bfeb9e
         node_sets=node_sets,
         elem_sets=elem_sets,
         materials=mats,
@@ -131,7 +120,7 @@
         parts=parts,
         subsets=subsets,
         auto_subsets=False,
-<<<<<<< HEAD
+
     )
     lines = rad.read_text().splitlines()
     idx1 = lines.index('/PART/1')
@@ -158,16 +147,7 @@
         nodes,
         elements,
         str(rad),
-=======
-        return_subset_map=True,
-    )
-    assert subset_map == {'BALL': 1}
 
-    _, subset_map = write_rad(
-        nodes,
-        elements,
-        str(tmp_path / 'ret_full.rad'),
->>>>>>> 36bfeb9e
         node_sets=node_sets,
         elem_sets=elem_sets,
         materials=mats,
@@ -175,7 +155,7 @@
         parts=parts,
         subsets=subsets,
         auto_subsets=False,
-<<<<<<< HEAD
+
     )
     lines = rad.read_text().splitlines()
     idx1 = lines.index('/PART/1')
@@ -184,8 +164,3 @@
     subset_id2 = int(lines[idx2 + 2].split()[-1])
     assert subset_id1 == 1
     assert subset_id2 == 2
-=======
-        return_subset_map=True,
-    )
-    assert subset_map == {'BALL': 1}
->>>>>>> 36bfeb9e
