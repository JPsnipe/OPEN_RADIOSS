--- conflicted
+++ resolved
@@ -23,11 +23,9 @@
     assert 'DATASET UNSTRUCTURED_GRID' in content
     assert 'POINT_DATA' in content
     assert 'CELL_DATA' in content
-<<<<<<< HEAD
+
     assert 'SUFACE_BALL' in content
     assert 'BALL' in content
-=======
->>>>>>> cb4d7487
 
 
 def test_write_vtp(tmp_path):
