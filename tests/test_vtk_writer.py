--- conflicted
+++ resolved
@@ -23,10 +23,7 @@
     assert 'DATASET UNSTRUCTURED_GRID' in content
     assert 'POINT_DATA' in content
     assert 'CELL_DATA' in content
-<<<<<<< HEAD
-=======
 
->>>>>>> 1422dda5
     assert 'SUFACE_BALL' in content
     assert 'BALL' in content
 
