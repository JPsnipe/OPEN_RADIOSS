--- conflicted
+++ resolved
@@ -23,10 +23,7 @@
     assert 'DATASET UNSTRUCTURED_GRID' in content
     assert 'POINT_DATA' in content
     assert 'CELL_DATA' in content
-<<<<<<< HEAD
-=======
 
->>>>>>> 061df865
     assert 'SUFACE_BALL' in content
     assert 'BALL' in content
 
